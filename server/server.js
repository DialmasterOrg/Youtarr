const express = require('express');
const rateLimit = require('express-rate-limit');
const { ipKeyGenerator } = require('express-rate-limit');
const logger = require('./logger');
const pinoHttp = require('pino-http');
const { setupSwagger } = require('./swagger');
const app = express();
app.set('trust proxy', true); // Trust proxy headers for correct IP detection

// Setup HTTP request logging with pino-http
// This must come after trust proxy but before other middleware
app.use(pinoHttp({
  logger: logger,
  // Skip noisy endpoints to reduce log clutter
  autoLogging: {
    ignore: (req) => {
      const noisyEndpoints = [
        '/api/health',
        '/getCurrentReleaseVersion',
        '/getconfig',
        '/api/storage/status'
      ];
      return noisyEndpoints.includes(req.url);
    }
  },
  // Generate unique request ID for correlation
  genReqId: (req) => {
    const existingId = req.id || req.headers['x-request-id'];
    if (existingId) return existingId;
    return require('crypto').randomUUID();
  },
  // Only log warnings and errors at info level, success at debug
  customLogLevel: (req, res, err) => {
    if (res.statusCode >= 400 && res.statusCode < 500) {
      return 'warn';
    } else if (res.statusCode >= 500 || err) {
      return 'error';
    }
    // Successful requests go to debug level to reduce noise
    return 'debug';
  },
  // Use minimal serializers to reduce verbosity
  serializers: {
    req: (req) => ({
      id: req.id,
      method: req.method,
      url: req.url,
      // Only include query/params if they exist
      ...(Object.keys(req.query || {}).length > 0 && { query: req.query }),
      ...(Object.keys(req.params || {}).length > 0 && { params: req.params }),
      remoteAddress: req.remoteAddress,
    }),
    res: (res) => ({
      statusCode: res.statusCode,
    }),
  },
  // Customize the success message to be more concise
  customSuccessMessage: (req, res) => {
    return `${req.method} ${req.url} ${res.statusCode}`;
  },
  customErrorMessage: (req, res, err) => {
    return `${req.method} ${req.url} ${res.statusCode} - ${err?.message || 'Error'}`;
  },
}));

app.use(express.json());
const path = require('path');
const fs = require('fs');
const { execSync } = require('child_process');
const db = require('./db');
const databaseHealth = require('./modules/databaseHealthModule');
const http = require('http');
const bcrypt = require('bcrypt');
const userNameMaxLength = 32;
const userNameMinLength = 3;
const passwordMaxLength = 64;
const passwordMinLength = 8;

// Helper function to check if IP is localhost
function isLocalhostIP(ip) {
  if (!ip) return false;

  // Clean up IP address - handle various formats
  const cleanIP = ip.replace(/^::ffff:/, '').replace(/^::1$/, '::1');

  // List of localhost IPs (IPv4 and IPv6)
  const localhostIPs = [
    '127.0.0.1',
    '::1',
    'localhost',
    '::ffff:127.0.0.1',
    '0:0:0:0:0:0:0:1'
  ];

  // Check if IP is localhost
  const isLocal = localhostIPs.includes(cleanIP) ||
         localhostIPs.includes(ip) ||
         cleanIP.startsWith('127.') ||
         ip.includes('localhost') ||
         ip === '::' ||
         ip === '0.0.0.0';

  return isLocal;
}

// Helper function to validate ENV auth credentials
function validateEnvAuthCredentials() {
  const presetUsername = process.env.AUTH_PRESET_USERNAME;
  const presetPassword = process.env.AUTH_PRESET_PASSWORD;

  // Both must be set
  if (!presetUsername || !presetPassword) {
    return false;
  }

  // Username validation
  const trimmedUsername = presetUsername.trim();
  if (!trimmedUsername) {
    return false;
  }
  if (trimmedUsername.length < userNameMinLength || trimmedUsername.length > userNameMaxLength) {
    logger.error('AUTH_PRESET_USERNAME does not meet length requirements');
    logger.error(`AUTH_PRESET_USERNAME must be between ${userNameMinLength} and ${userNameMaxLength} characters`);
    return false;
  }

  // Password validation (NOT trimmed)
  if (presetPassword.length < passwordMinLength || presetPassword.length > passwordMaxLength) {
    logger.error('AUTH_PRESET_PASSWORD does not meet length requirements');
    logger.error(`AUTH_PRESET_PASSWORD must be between ${passwordMinLength} and ${passwordMaxLength} characters`);
    return false;
  }

  return true;
}

let cachedYtDlpVersion = null;
let ytDlpVersionInitialized = false;

// Helper function to refresh cached yt-dlp version
function refreshYtDlpVersionCache() {
  try {
    cachedYtDlpVersion = execSync('yt-dlp --version', { encoding: 'utf8' }).trim();
  } catch (error) {
    logger.warn({ err: error }, 'Failed to get yt-dlp version');
    cachedYtDlpVersion = null;
  } finally {
    ytDlpVersionInitialized = true;
  }

  return cachedYtDlpVersion;
}

function getCachedYtDlpVersion() {
  if (!ytDlpVersionInitialized) {
    return refreshYtDlpVersionCache();
  }

  return cachedYtDlpVersion;
}

const isWslEnvironment = (() => {
  if (process.platform !== 'linux') {
    return false;
  }

  if (process.env.WSL_INTEROP || process.env.WSL_DISTRO_NAME) {
    return true;
  }

  try {
    const osRelease = fs.readFileSync('/proc/sys/kernel/osrelease', 'utf8');
    return osRelease.toLowerCase().includes('microsoft');
  } catch (error) {
    return false;
  }
})();

const initialize = async () => {
  try {
    // Wait for the database to initialize
    await db.initializeDatabase();

    // Start background health monitor to handle database reconnection (skip in tests)
    if (process.env.NODE_ENV !== 'test') {
      databaseHealth.startHealthMonitor(db.reinitializeDatabase, db.sequelize);
    }

    const configModule = require('./modules/configModule');
    const channelModule = require('./modules/channelModule');
    const plexModule = require('./modules/plexModule');
    const downloadModule = require('./modules/downloadModule');
    const jobModule = require('./modules/jobModule');
    const videosModule = require('./modules/videosModule');
    const archiveModule = require('./modules/archiveModule');
    const { registerRoutes } = require('./routes');

    // Cache yt-dlp version once during startup to keep the version endpoint fast
    refreshYtDlpVersionCache();

    // Apply ENV auth credentials if valid
    if (validateEnvAuthCredentials()) {
      const presetUsername = process.env.AUTH_PRESET_USERNAME;
      const presetPassword = process.env.AUTH_PRESET_PASSWORD;
      const trimmedUsername = presetUsername.trim();
      const config = configModule.getConfig();

      const passwordHash = await bcrypt.hash(presetPassword, 10);
      config.username = trimmedUsername;
      config.passwordHash = passwordHash;
      config.envAuthApplied = true;
      configModule.updateConfig(config);
      logger.info('Applied ENV AUTH credentials and saved to config.json');
    } else if (process.env.AUTH_PRESET_USERNAME || process.env.AUTH_PRESET_PASSWORD) {
      // Credentials were provided but failed validation
      logger.warn('Ignoring ENV AUTH credentials: both AUTH_PRESET_USERNAME and AUTH_PRESET_PASSWORD must be set and meet requirements (username: 3-32 chars, password: 8-64 chars)');
    }

    channelModule.subscribe();

    logger.info({ directoryPath: configModule.directoryPath }, 'YouTube downloads directory configured');

    // Degraded mode middleware - checks database health before processing requests
    const checkDatabaseHealth = function(req, res, next) {
      // Skip health check for the db-status endpoint itself
      if (req.path === '/api/db-status') {
        return next();
      }

      // INVERTED LOGIC: Allow only what's needed to serve the React app (fail-safe by default)
      // Everything else is blocked when DB is unhealthy

      // Allow static assets (JS, CSS, images, fonts, etc.)
      const isStaticAsset = req.path.match(/\.(js|css|png|jpg|jpeg|gif|ico|svg|woff|woff2|ttf|eot|map|json|txt)$/i);
      if (isStaticAsset) {
        return next();
      }

      // Allow requests for HTML pages (React SPA and deep links)
      // Check Accept header for browsers requesting HTML
      const acceptsHtml = req.headers.accept && req.headers.accept.includes('text/html');
      const isGetRequest = req.method === 'GET';

      // Allow GET requests that accept HTML (this covers React Router deep links)
      if (isGetRequest && acceptsHtml) {
        return next();
      }

      // Allow static file paths explicitly
      if (req.path.startsWith('/static/') ||
          req.path.startsWith('/images/') ||
          req.path === '/favicon.ico' ||
          req.path === '/manifest.json' ||
          req.path === '/asset-manifest.json') {
        return next();
      }

      // Everything else is treated as an API call - block if DB unhealthy
      if (!databaseHealth.isDatabaseHealthy()) {
        const health = databaseHealth.getStartupHealth();

        // Determine the type of error
        let errorType, errorMessage;
        if (!health.database.connected) {
          errorType = 'Database Connection Failed';
          errorMessage = 'Unable to connect to the database. Please ensure the database server is running and accessible.';
        } else if (!health.database.schemaValid) {
          errorType = 'Database Schema Mismatch';
          errorMessage = 'The database schema does not match the application models. This usually means migrations need to be run or the code is out of sync with the database.';
        } else {
          errorType = 'Database Error';
          errorMessage = 'A database error has occurred. Please check the logs for details.';
        }

        return res.status(503).json({
          error: errorType,
          message: errorMessage,
          requiresDbFix: true,
          details: health.database.errors
        });
      }

      next();
    };

    const verifyToken = async function(req, res, next) {
      if (process.env.AUTH_ENABLED === 'false') {
        return next();
      }

      const config = configModule.getConfig();

      // If no password hash exists, authentication is not configured
      // Only allow setup endpoints in this state
      if (!config.passwordHash) {
        if (req.path.startsWith('/setup')) {
          const clientIP = req.ip || req.connection.remoteAddress;
          const isLocalhost = isLocalhostIP(clientIP);

          if (!isLocalhost) {
            return res.status(403).json({
              error: 'Initial setup can only be performed from localhost',
              instruction: 'Please access from http://localhost:3087'
            });
          }
          return next();
        } else {
          // Reject ALL other endpoints if auth not configured
          return res.status(503).json({
            error: 'Authentication not configured',
            requiresSetup: true,
            message: 'Please complete initial setup first'
          });
        }
      }

      // Check for token in headers
      const token = req.headers['x-access-token'];

      if (!token) {
        return res.status(403).json({ error: 'No token provided' });
      }

      try {
        // Look up session in database
        const session = await db.Session.findOne({
          where: {
            session_token: token,
            is_active: true,
            expires_at: {
              [db.Sequelize.Op.gt]: new Date()
            }
          }
        });

        if (!session) {
          return res.status(401).json({ error: 'Invalid or expired token' });
        }

        // Update last_used_at
        await session.update({ last_used_at: new Date() });

        // Attach username to request for downstream use
        req.username = session.username;
        req.sessionId = session.id;

        next();
      } catch (error) {
        req.log.error({ err: error }, 'Token verification failed');
        return res.status(500).json({ error: 'Authentication error' });
      }
    };

    // Rate limiter for login attempts
    const loginLimiter = rateLimit({
      windowMs: 15 * 60 * 1000, // 15 minutes
      max: 5, // limit each IP to 5 requests per windowMs
      message: { error: 'Too many failed login attempts. Please wait 15 minutes before trying again.' },
      standardHeaders: true, // Return rate limit info in the `RateLimit-*` headers
      legacyHeaders: false, // Disable the `X-RateLimit-*` headers
      skipSuccessfulRequests: true, // Don't count successful requests
      validate: {
        trustProxy: false, // Suppress trust proxy warning - we run in Docker with proxy
        ip: false, // Disable IP validation - we're using a custom key
      },
      keyGenerator: (req) => {
        // Use IP + username combination for more granular rate limiting
        // ipKeyGenerator normalizes IPv6 addresses to prevent bypass
        const normalizedIp = ipKeyGenerator(req.ip);
        const username = req.body.username || 'unknown';
        return `${normalizedIp}:${username}`;
      },
      handler: (req, res) => {
        res.status(429).json({
          error: 'Too many failed login attempts. Please wait 15 minutes before trying again.'
        });
      }
    });

    // General API rate limiter (more permissive)
    const apiLimiter = rateLimit({
      windowMs: 1 * 60 * 1000, // 1 minute
      max: 100, // limit each IP to 100 requests per minute
      message: 'Too many requests from this IP, please try again later',
      standardHeaders: true,
      legacyHeaders: false,
      validate: { trustProxy: false }, // Suppress trust proxy warning - we run in Docker with proxy
    });

    /**** ONLY ROUTES BELOW THIS LINE *********/

    // Setup Swagger documentation at /swagger
    setupSwagger(app);

    // Apply database health check middleware to all routes
    app.use(checkDatabaseHealth);

    // Serve images
    app.use('/images', express.static(configModule.getImagePath()));

    // Serve any static files built by React
    app.use(express.static(path.join(__dirname, '../client/build')));

    // Apply general API rate limiting to all protected routes
    app.use('/api', apiLimiter);

<<<<<<< HEAD
    // Register all modular routes
    registerRoutes(app, {
      verifyToken,
      loginLimiter,
      configModule,
      channelModule,
      plexModule,
      downloadModule,
      jobModule,
      videosModule,
      archiveModule,
      getCachedYtDlpVersion,
      validateEnvAuthCredentials,
      isLocalhostIP,
      isWslEnvironment,
=======
    app.get('/getplexlibraries', verifyToken, async (req, res) => {
      try {
        // Check if test parameters are provided in query string
        const testIP = req.query.testIP;
        const testApiKey = req.query.testApiKey;
        const testPortRaw = req.query.testPort;
        const testUseHttps = req.query.testUseHttps === 'true';
        const hasTestCredentials = typeof testApiKey === 'string' && testApiKey.length > 0;
        let testPort;
        if (typeof testPortRaw === 'string' && testPortRaw.trim().length > 0) {
          const numericPort = testPortRaw.trim().replace(/[^0-9]/g, '');
          testPort = numericPort.length > 0 ? numericPort : undefined;
        }

        let libraries;
        if (hasTestCredentials || typeof testIP === 'string') {
          // Use provided test values instead of saved config
          libraries = await plexModule.getLibrariesWithParams(testIP, testApiKey, testPort, testUseHttps);

          // If test was successful (got libraries), auto-save the credentials
          if (libraries && libraries.length > 0 && hasTestCredentials) {
            const currentConfig = configModule.getConfig();
            if (testIP) {
              currentConfig.plexIP = testIP;
            }
            if (testPort) {
              currentConfig.plexPort = testPort;
            }
            if (req.query.testUseHttps !== undefined) {
              currentConfig.plexViaHttps = testUseHttps;
            }
            currentConfig.plexApiKey = testApiKey;
            configModule.updateConfig(currentConfig);
            req.log.info('Plex credentials auto-saved after successful test');
          }
        } else {
          // Use saved config values
          libraries = await plexModule.getLibraries();
        }

        // Always return an array, even if empty
        res.json(libraries || []);
      } catch (error) {
        req.log.error({ err: error }, 'Failed to get Plex libraries');
        // Return empty array instead of error to prevent frontend issues
        res.json([]);
      }
    });

    app.get('/getconfig', verifyToken, (req, res) => {
      // Get config but filter out sensitive data
      const config = configModule.getConfig();
      const safeConfig = { ...config };

      // Remove sensitive fields that should never be sent to client
      delete safeConfig.passwordHash;
      delete safeConfig.username;

      safeConfig.isPlatformManaged = {
        youtubeOutputDirectory: !!process.env.DATA_PATH, // For display on client side only
        plexUrl: !!process.env.PLEX_URL,
        authEnabled: process.env.AUTH_ENABLED === 'false' ? false : true,
        useTmpForDownloads: configModule.isElfhostedPlatform()
      };

      // Add deployment environment information
      safeConfig.deploymentEnvironment = {
        platform: process.env.PLATFORM || null,
        isWsl: isWslEnvironment
      };

      // These are both just for display purposes on the client side
      safeConfig.envAuthApplied = validateEnvAuthCredentials();
      safeConfig.youtubeOutputDirectory = process.env.YOUTUBE_OUTPUT_DIR || process.env.DATA_PATH || null;

      res.json(safeConfig);
    });

    app.post('/updateconfig', verifyToken, (req, res) => {
      req.log.info('Updating application configuration');
      const currentConfig = configModule.getConfig();
      const updateData = { ...req.body };

      // Prevent direct updates to sensitive fields
      // These should only be updated through dedicated endpoints
      delete updateData.passwordHash;
      delete updateData.username;

      // Preserve existing sensitive fields from current config
      updateData.passwordHash = currentConfig.passwordHash;
      updateData.username = currentConfig.username;

      // Update the config object with the sanitized data
      configModule.updateConfig(updateData);

      res.json({ status: 'success' });
    });

    // Cookie API endpoints
    app.get('/api/cookies/status', verifyToken, (req, res) => {
      try {
        const status = configModule.getCookiesStatus();
        res.json(status);
      } catch (error) {
        req.log.error({ err: error }, 'Failed to get cookie status');
        res.status(500).json({ error: 'Failed to get cookie status' });
      }
    });

    app.post('/api/cookies/upload', verifyToken, cookieUpload.single('cookieFile'), async (req, res) => {
      try {
        if (!req.file) {
          return res.status(400).json({ error: 'No file uploaded' });
        }

        const fileContent = req.file.buffer.toString('utf8');

        // Basic validation for Netscape cookie format
        if (!fileContent.includes('# Netscape HTTP Cookie File') &&
            !fileContent.includes('# This file is generated by yt-dlp')) {
          return res.status(400).json({
            error: 'Invalid cookie file format. Please upload a valid Netscape format cookie file.'
          });
        }

        // Save the file using config module helper
        configModule.writeCustomCookiesFile(Buffer.from(fileContent));

        const status = configModule.getCookiesStatus();
        res.json({
          status: 'success',
          message: 'Cookie file uploaded successfully',
          cookieStatus: status
        });
      } catch (error) {
        req.log.error({ err: error }, 'Failed to upload cookie file');
        res.status(500).json({ error: 'Failed to upload cookie file' });
      }
    });

    app.delete('/api/cookies', verifyToken, (req, res) => {
      try {
        configModule.deleteCustomCookiesFile();
        const status = configModule.getCookiesStatus();
        res.json({
          status: 'success',
          message: 'Custom cookie file deleted',
          cookieStatus: status
        });
      } catch (error) {
        req.log.error({ err: error }, 'Failed to delete cookie file');
        res.status(500).json({ error: 'Failed to delete cookie file' });
      }
    });

    app.post('/api/notifications/test', verifyToken, async (req, res) => {
      try {
        const notificationModule = require('./modules/notificationModule');
        await notificationModule.sendTestNotification();
        res.json({
          status: 'success',
          message: 'Test notification sent successfully'
        });
      } catch (error) {
        req.log.error({ err: error }, 'Failed to send test notification');
        res.status(500).json({
          error: 'Failed to send test notification',
          message: error.message
        });
      }
    });

    app.get('/getchannels', verifyToken, async (req, res) => {
      try {
        const result = await channelModule.getChannelsPaginated({
          page: req.query.page,
          pageSize: req.query.pageSize,
          searchTerm: req.query.search,
          sortBy: req.query.sortBy,
          sortOrder: req.query.sortOrder,
          subFolder: req.query.subFolder,
        });
        res.json(result);
      } catch (error) {
        req.log.error({ err: error }, 'Failed to fetch channels');
        res.status(500).json({ error: 'Failed to fetch channels' });
      }
    });

    app.post('/updatechannels', verifyToken, async (req, res) => {
      try {
        const payload = req.body;

        if (Array.isArray(payload)) {
          await channelModule.writeChannels(payload);
          return res.json({ status: 'success' });
        }

        if (payload && (Array.isArray(payload.add) || Array.isArray(payload.remove))) {
          const enableUrls = Array.isArray(payload.add) ? payload.add : [];
          const disableUrls = Array.isArray(payload.remove) ? payload.remove : [];

          if (enableUrls.length === 0 && disableUrls.length === 0) {
            return res.status(400).json({
              status: 'error',
              message: 'No channel changes provided'
            });
          }

          await channelModule.updateChannelsByDelta({ enableUrls, disableUrls });
          return res.json({ status: 'success' });
        }

        return res.status(400).json({
          status: 'error',
          message: 'Invalid payload for channel update'
        });
      } catch (error) {
        req.log.error({ err: error }, 'Failed to update channels');
        res.status(500).json({
          status: 'error',
          message: 'Failed to update channels'
        });
      }
    });

    app.post('/addchannelinfo', verifyToken, async (req, res) => {
      logger.info('addchannelinfo endpoint start');
      const url = req.body.url;
      if (!url) {
        return res.status(400).json({
          status: 'error',
          message: 'URL is missing in the request'
        });
      }

      try {
        req.log.info({ url }, 'Adding channel info');
        let channelInfo = await channelModule.getChannelInfo(url, false);
        channelInfo.channel_id = channelInfo.id;
        logger.info('addchannelinfo returning result');
        res.json({ status: 'success', channelInfo: channelInfo });
      } catch (error) {
        req.log.error({ err: error, url }, 'Failed to get channel info');

        // Handle specific error types
        if (error.code === 'CHANNEL_NOT_FOUND') {
          return res.status(404).json({
            status: 'error',
            message: 'Channel not found. Please check the URL and try again.',
            error: error.message
          });
        } else if (error.code === 'COOKIES_REQUIRED') {
          return res.status(403).json({
            status: 'error',
            message: error.message,
            error: error.message
          });
        } else if (error.code === 'NETWORK_ERROR') {
          return res.status(503).json({
            status: 'error',
            message: 'Unable to connect to YouTube. Please try again later.',
            error: error.message
          });
        } else if (error.code === 'CHANNEL_EMPTY') {
          return res.status(422).json({
            status: 'error',
            message: 'This channel has no videos to download.',
            error: error.message
          });
        } else {
          // Generic error response
          return res.status(500).json({
            status: 'error',
            message: 'Failed to get channel information. Please try again.',
            error: error.message || 'Unknown error'
          });
        }
      }
    });

    app.get('/validateToken', verifyToken, (req, res) => {
      res.json({ valid: true, username: req.username });
    });

    // Not sure if this is needed, but lets expose it for now for testing
    app.get('/refreshlibrary', verifyToken, async (req, res) => {
      try {
        await plexModule.refreshLibrary();
        res.json({ success: true, message: 'Library refresh initiated' });
      } catch (error) {
        req.log.error({ err: error }, 'Failed to refresh Plex library');
        res.status(500).json({ success: false, message: 'Failed to refresh library' });
      }
    });

    app.get('/getchannelinfo/:channelId', verifyToken, async (req, res) => {
      const channelId = req.params.channelId;
      const channelInfo = await channelModule.getChannelInfo(channelId, true);
      res.json(channelInfo);
    });

    app.get('/api/channels/:channelId/tabs', verifyToken, async (req, res) => {
      req.log.info({ channelId: req.params.channelId }, 'Getting available tabs for channel');
      const channelId = req.params.channelId;

      try {
        // Returns { availableTabs: string[] }
        const result = await channelModule.getChannelAvailableTabs(channelId);
        res.status(200).json(result);
      } catch (error) {
        req.log.error({ err: error, channelId }, 'Failed to get available tabs');
        res.status(500).json({
          error: 'Failed to get available tabs',
          message: error.message
        });
      }
    });

    app.patch('/api/channels/:channelId/tabs/:tabType/auto-download', verifyToken, async (req, res) => {
      const { channelId, tabType } = req.params;
      const { enabled } = req.body;

      if (typeof enabled !== 'boolean') {
        return res.status(400).json({
          error: 'Bad request',
          message: 'enabled must be a boolean value'
        });
      }

      try {
        await channelModule.updateAutoDownloadForTab(channelId, tabType, enabled);
        res.status(200).json({ success: true });
      } catch (error) {
        req.log.error({ err: error, channelId, tabType, enabled }, 'Failed to update auto download setting');
        res.status(500).json({
          error: 'Failed to update auto download setting',
          message: error.message
        });
      }
    });

    // Channel settings endpoints
    const channelSettingsModule = require('./modules/channelSettingsModule');

    app.get('/api/channels/:channelId/settings', verifyToken, async (req, res) => {
      try {
        const settings = await channelSettingsModule.getChannelSettings(req.params.channelId);
        res.json(settings);
      } catch (error) {
        console.error('Error getting channel settings:', error);
        res.status(500).json({ error: error.message });
      }
    });

    app.put('/api/channels/:channelId/settings', verifyToken, async (req, res) => {
      try {
        const result = await channelSettingsModule.updateChannelSettings(
          req.params.channelId,
          req.body
        );
        res.json(result);
      } catch (error) {
        console.error('Error updating channel settings:', error);
        const statusCode = error.message.includes('Cannot change subfolder while downloads are in progress') ? 409 : 500;
        res.status(statusCode).json({ error: error.message });
      }
    });

    app.get('/api/channels/subfolders', verifyToken, async (req, res) => {
      try {
        const subfolders = await channelSettingsModule.getAllSubFolders();
        res.json(subfolders);
      } catch (error) {
        console.error('Error getting subfolders:', error);
        res.status(500).json({ error: error.message });
      }
    });

    // Get count of channels using the default subfolder
    app.get('/api/channels/using-default-subfolder', verifyToken, async (req, res) => {
      try {
        const result = await channelSettingsModule.getChannelsUsingDefaultSubfolder();
        res.json(result);
      } catch (error) {
        console.error('Error getting channels using default subfolder:', error);
        res.status(500).json({ error: error.message });
      }
    });

    app.get('/api/channels/:channelId/filter-preview', verifyToken, async (req, res) => {
      try {
        const { title_filter_regex } = req.query;
        const result = await channelSettingsModule.previewTitleFilter(
          req.params.channelId,
          title_filter_regex || ''
        );
        res.json(result);
      } catch (error) {
        console.error('Error previewing title filter:', error);
        res.status(500).json({ error: error.message });
      }
    });

    app.get('/getchannelvideos/:channelId', verifyToken, async (req, res) => {
      req.log.info({ channelId: req.params.channelId }, 'Getting channel videos');
      const channelId = req.params.channelId;
      const page = parseInt(req.query.page) || 1;
      const pageSize = parseInt(req.query.pageSize) || 50;
      const hideDownloaded = req.query.hideDownloaded === 'true';
      const searchQuery = req.query.searchQuery || '';
      const sortBy = req.query.sortBy || 'date';
      const sortOrder = req.query.sortOrder || 'desc';
      const tabType = req.query.tabType || 'videos';
      const result = await channelModule.getChannelVideos(channelId, page, pageSize, hideDownloaded, searchQuery, sortBy, sortOrder, tabType);

      // For backward compatibility, if result is an array, convert to old format
      if (Array.isArray(result)) {
        res.status(200).json({
          videos: result,
          videoFail: result.length === 0,
        });
      } else {
        // New format with additional metadata
        res.status(200).json(result);
      }
    });

    app.post('/fetchallchannelvideos/:channelId', verifyToken, async (req, res) => {
      req.log.info({ channelId: req.params.channelId }, 'Fetching all videos for channel');
      const channelId = req.params.channelId;
      const page = parseInt(req.query.page) || 1;
      const pageSize = parseInt(req.query.pageSize) || 50;
      const hideDownloaded = req.query.hideDownloaded === 'true';
      const tabType = req.query.tabType || 'videos';

      try {
        const result = await channelModule.fetchAllChannelVideos(channelId, page, pageSize, hideDownloaded, tabType);
        res.status(200).json(result);
      } catch (error) {
        req.log.error({ err: error, channelId }, 'Failed to fetch all channel videos');

        // Check if this is a concurrency error
        const isConcurrencyError = error.message.includes('fetch operation is already in progress');
        const statusCode = isConcurrencyError ? 409 : 500; // 409 Conflict for concurrency issues

        res.status(statusCode).json({
          success: false,
          error: isConcurrencyError ? 'FETCH_IN_PROGRESS' : 'Failed to fetch all channel videos',
          message: error.message
        });
      }
    });

    // Ignore a single channel video
    app.post('/api/channels/:channelId/videos/:youtubeId/ignore', verifyToken, async (req, res) => {
      const { channelId, youtubeId } = req.params;
      req.log.info({ channelId, youtubeId }, 'Ignoring channel video');

      try {
        const ChannelVideo = require('./models/channelvideo');

        // Find the channel video
        const channelVideo = await ChannelVideo.findOne({
          where: { channel_id: channelId, youtube_id: youtubeId }
        });

        if (!channelVideo) {
          return res.status(404).json({
            success: false,
            error: 'Channel video not found'
          });
        }

        // Update the ignored status
        await channelVideo.update({
          ignored: true,
          ignored_at: new Date()
        });

        // Add to archive so yt-dlp skips it
        await archiveModule.addVideoToArchive(youtubeId);

        req.log.info({ channelId, youtubeId }, 'Successfully ignored channel video');
        res.json({
          success: true,
          message: 'Video marked as ignored'
        });
      } catch (error) {
        req.log.error({ err: error, channelId, youtubeId }, 'Failed to ignore channel video');
        res.status(500).json({
          success: false,
          error: 'Failed to ignore video',
          message: error.message
        });
      }
    });

    // Unignore a single channel video
    app.post('/api/channels/:channelId/videos/:youtubeId/unignore', verifyToken, async (req, res) => {
      const { channelId, youtubeId } = req.params;
      req.log.info({ channelId, youtubeId }, 'Unignoring channel video');

      try {
        const ChannelVideo = require('./models/channelvideo');

        // Find the channel video
        const channelVideo = await ChannelVideo.findOne({
          where: { channel_id: channelId, youtube_id: youtubeId }
        });

        if (!channelVideo) {
          return res.status(404).json({
            success: false,
            error: 'Channel video not found'
          });
        }

        // Update the ignored status
        await channelVideo.update({
          ignored: false,
          ignored_at: null
        });

        // Remove from archive so yt-dlp can download it
        await archiveModule.removeVideoFromArchive(youtubeId);

        req.log.info({ channelId, youtubeId }, 'Successfully unignored channel video');
        res.json({
          success: true,
          message: 'Video unmarked as ignored'
        });
      } catch (error) {
        req.log.error({ err: error, channelId, youtubeId }, 'Failed to unignore channel video');
        res.status(500).json({
          success: false,
          error: 'Failed to unignore video',
          message: error.message
        });
      }
    });

    // Bulk ignore channel videos
    app.post('/api/channels/:channelId/videos/bulk-ignore', verifyToken, async (req, res) => {
      const { channelId } = req.params;
      const { youtubeIds } = req.body;

      if (!Array.isArray(youtubeIds) || youtubeIds.length === 0) {
        return res.status(400).json({
          success: false,
          error: 'youtubeIds must be a non-empty array'
        });
      }

      req.log.info({ channelId, count: youtubeIds.length }, 'Bulk ignoring channel videos');

      try {
        const ChannelVideo = require('./models/channelvideo');

        // Update all videos in a single transaction
        const results = await Promise.all(
          youtubeIds.map(async (youtubeId) => {
            const channelVideo = await ChannelVideo.findOne({
              where: { channel_id: channelId, youtube_id: youtubeId }
            });

            if (channelVideo) {
              await channelVideo.update({
                ignored: true,
                ignored_at: new Date()
              });
              await archiveModule.addVideoToArchive(youtubeId);
              return { youtubeId, success: true };
            }
            return { youtubeId, success: false, reason: 'not found' };
          })
        );

        const successCount = results.filter(r => r.success).length;
        req.log.info({ channelId, successCount, total: youtubeIds.length }, 'Bulk ignore completed');

        res.json({
          success: true,
          message: `Successfully ignored ${successCount} of ${youtubeIds.length} videos`,
          results
        });
      } catch (error) {
        req.log.error({ err: error, channelId }, 'Failed to bulk ignore channel videos');
        res.status(500).json({
          success: false,
          error: 'Failed to bulk ignore videos',
          message: error.message
        });
      }
    });

    app.get('/jobstatus/:jobId', verifyToken, (req, res) => {
      const jobId = req.params.jobId;
      const job = jobModule.getJob(jobId);

      if (!job) {
        res.status(404).json({ error: 'Job not found' });
      } else {
        res.json(job);
      }
    });

    app.get('/runningjobs', verifyToken, (req, res) => {
      const runningJobs = jobModule.getRunningJobs();
      res.json(runningJobs);
    });

    app.get('/getVideos', verifyToken, async (req, res) => {
      req.log.info('Getting videos');

      try {
        const { page, limit, search, dateFrom, dateTo, sortBy, sortOrder, channelFilter } = req.query;

        const options = {
          page: parseInt(page) || 1,
          limit: parseInt(limit) || 12,
          search: search || '',
          dateFrom: dateFrom || null,
          dateTo: dateTo || null,
          sortBy: sortBy || 'added',
          sortOrder: sortOrder || 'desc',
          channelFilter: channelFilter || ''
        };

        const result = await videosModule.getVideosPaginated(options);
        res.json(result);
      } catch (error) {
        req.log.error({ err: error }, 'Failed to get videos');
        res.status(500).json({ error: error.message });
      }
    });

    app.delete('/api/videos', verifyToken, async (req, res) => {
      try {
        const { videoIds, youtubeIds } = req.body;

        // Support both videoIds (database IDs) and youtubeIds (YouTube video IDs)
        if ((!videoIds && !youtubeIds) ||
            (videoIds && !Array.isArray(videoIds)) ||
            (youtubeIds && !Array.isArray(youtubeIds)) ||
            (videoIds && videoIds.length === 0 && (!youtubeIds || youtubeIds.length === 0)) ||
            (youtubeIds && youtubeIds.length === 0 && (!videoIds || videoIds.length === 0))) {
          return res.status(400).json({
            success: false,
            error: 'videoIds or youtubeIds array is required'
          });
        }

        const videoDeletionModule = require('./modules/videoDeletionModule');
        let result;

        if (youtubeIds && youtubeIds.length > 0) {
          result = await videoDeletionModule.deleteVideosByYoutubeIds(youtubeIds);
        } else {
          result = await videoDeletionModule.deleteVideos(videoIds);
        }

        res.json(result);
      } catch (error) {
        req.log.error({ err: error }, 'Failed to delete videos');
        res.status(500).json({
          success: false,
          error: error.message
        });
      }
    });

    app.post('/api/auto-removal/dry-run', verifyToken, async (req, res) => {
      try {
        const {
          autoRemovalEnabled,
          autoRemovalVideoAgeThreshold,
          autoRemovalFreeSpaceThreshold
        } = req.body || {};

        const overrides = {};

        if (autoRemovalEnabled !== undefined) {
          if (typeof autoRemovalEnabled === 'boolean') {
            overrides.autoRemovalEnabled = autoRemovalEnabled;
          } else if (typeof autoRemovalEnabled === 'string') {
            overrides.autoRemovalEnabled = autoRemovalEnabled.toLowerCase() === 'true';
          } else {
            overrides.autoRemovalEnabled = Boolean(autoRemovalEnabled);
          }
        }

        if (autoRemovalVideoAgeThreshold !== undefined) {
          overrides.autoRemovalVideoAgeThreshold = autoRemovalVideoAgeThreshold;
        }

        if (autoRemovalFreeSpaceThreshold !== undefined) {
          overrides.autoRemovalFreeSpaceThreshold = autoRemovalFreeSpaceThreshold;
        }

        const videoDeletionModule = require('./modules/videoDeletionModule');
        const result = await videoDeletionModule.performAutomaticCleanup({
          dryRun: true,
          overrides
        });

        res.json(result);
      } catch (error) {
        req.log.error({ err: error }, 'Failed to perform auto-removal dry run');
        res.status(500).json({ success: false, error: error.message || 'Failed to run auto-removal dry run' });
      }
    });

    app.get('/storage-status', verifyToken, async (req, res) => {
      try {
        const status = await configModule.getStorageStatus();
        if (status) {
          res.json(status);
        } else {
          res.status(500).json({ error: 'Could not retrieve storage status' });
        }
      } catch (error) {
        req.log.error({ err: error }, 'Failed to retrieve storage status');
        res.status(500).json({ error: error.message });
      }
    });

    const videoValidationLimiter = rateLimit({
      windowMs: 1 * 60 * 1000, // 1 minute
      max: 30, // 30 requests per minute
      message: 'Too many validation requests, please try again later',
      standardHeaders: true,
      legacyHeaders: false,
      validate: { trustProxy: false }, // Suppress trust proxy warning - we run in Docker with proxy
    });

    // Validate YouTube video URL and fetch metadata
    app.post('/api/checkYoutubeVideoURL', verifyToken, videoValidationLimiter, async (req, res) => {
      try {
        const { url } = req.body;

        if (!url) {
          return res.status(400).json({
            isValidUrl: false,
            error: 'URL is required'
          });
        }

        const videoValidationModule = require('./modules/videoValidationModule');
        const validationResult = await videoValidationModule.validateVideo(url);

        res.json(validationResult);
      } catch (error) {
        req.log.error({ err: error }, 'Failed to validate video URL');
        res.status(500).json({
          isValidUrl: false,
          error: 'Internal server error'
        });
      }
    });

    // Takes a list of specific youtube urls and downloads them
    app.post('/triggerspecificdownloads', verifyToken, (req, res) => {
      // Validate override settings if provided
      const { overrideSettings } = req.body;
      if (overrideSettings) {
        // Validate resolution
        if (overrideSettings.resolution) {
          const validResolutions = ['360', '480', '720', '1080', '1440', '2160'];
          if (!validResolutions.includes(overrideSettings.resolution)) {
            return res.status(400).json({
              error: 'Invalid resolution. Valid values: 360, 480, 720, 1080, 1440, 2160'
            });
          }
        }
        // Note: video count is not applicable for manual downloads

        // Validate subfolder override if provided
        if (overrideSettings.subfolder !== undefined && overrideSettings.subfolder !== null) {
          const channelSettingsModule = require('./modules/channelSettingsModule');
          const validation = channelSettingsModule.validateSubFolder(overrideSettings.subfolder);
          if (!validation.valid) {
            return res.status(400).json({
              error: validation.error
            });
          }
        }
      }

      downloadModule.doSpecificDownloads(req);
      res.json({ status: 'success' });
    });

    // Terminate the currently running download job
    app.post('/api/jobs/terminate', verifyToken, (req, res) => {
      // Get currently running job
      const inProgressJobId = jobModule.getInProgressJobId();

      if (!inProgressJobId) {
        return res.status(400).json({
          error: 'No job is currently running',
          success: false
        });
      }

      // Terminate the download
      const terminatedJobId = downloadModule.terminateCurrentDownload();

      if (terminatedJobId) {
        res.json({
          success: true,
          jobId: terminatedJobId,
          message: 'Download termination initiated'
        });
      } else {
        res.status(500).json({
          error: 'Failed to terminate job',
          success: false
        });
      }
    });

    // Manually trigger the channel downloads
    app.post('/triggerchanneldownloads', verifyToken, (req, res) => {
      // Check if there is a running channel downloads job
      // That means if there is a job with type "Channel Downloads" and a status of "In Progress"
      // If so return status "Job Already Running"
      const runningJobs = jobModule.getRunningJobs();
      const channelDownloadJob = runningJobs.find(
        (job) =>
          job.jobType.includes('Channel Downloads') && job.status === 'In Progress'
      );
      if (channelDownloadJob) {
        res.status(400).json({ error: 'Job Already Running' });
        return;
      }

      // Validate override settings if provided
      const { overrideSettings } = req.body;
      if (overrideSettings) {
        // Validate resolution
        if (overrideSettings.resolution) {
          const validResolutions = ['360', '480', '720', '1080', '1440', '2160'];
          if (!validResolutions.includes(overrideSettings.resolution)) {
            return res.status(400).json({
              error: 'Invalid resolution. Valid values: 360, 480, 720, 1080, 1440, 2160'
            });
          }
        }
        // Validate video count
        if (overrideSettings.videoCount !== undefined) {
          const count = parseInt(overrideSettings.videoCount);
          if (isNaN(count) || count < 1 || count > 50) {
            return res.status(400).json({
              error: 'Invalid video count. Must be between 1 and 50'
            });
          }
        }
      }

      downloadModule.doChannelDownloads(req.body || {});
      res.json({ status: 'success' });
    });

    // Authentication routes (unprotected)
    app.post('/auth/login', loginLimiter, async (req, res) => {
      if (process.env.AUTH_ENABLED === 'false') {
        return res.json({
          token: 'platform-managed-auth',
          message: 'Authentication is managed by the platform'
        });
      }

      const { username, password } = req.body;

      // Input validation
      if (!username || typeof username !== 'string' || username.length > userNameMaxLength) {
        return res.status(400).json({ error: 'Invalid username' });
      }

      if (!password || typeof password !== 'string' || password.length > passwordMaxLength) {
        return res.status(400).json({ error: 'Invalid password' });
      }

      const config = configModule.getConfig();

      // Check if auth is configured
      if (!config.username || !config.passwordHash) {
        return res.status(503).json({
          error: 'Authentication not configured',
          requiresSetup: true
        });
      }

      // Validate credentials
      if (username !== config.username) {
        return res.status(401).json({ error: 'Invalid credentials' });
      }

      const validPassword = await bcrypt.compare(password, config.passwordHash);
      if (!validPassword) {
        return res.status(401).json({ error: 'Invalid credentials' });
      }

      // Create new session
      const sessionToken = uuidv4();
      const expiresAt = new Date(Date.now() + 7 * 24 * 60 * 60 * 1000); // 7 days
      const clientIP = req.ip || req.connection.remoteAddress;

      await db.Session.create({
        session_token: sessionToken,
        username: username,
        user_agent: req.headers['user-agent'],
        ip_address: clientIP,
        expires_at: expiresAt
      });

      res.json({
        token: sessionToken,
        expires: expiresAt.toISOString(),
        username: username
      });
    });

    app.post('/auth/logout', verifyToken, async (req, res) => {
      const token = req.headers['x-access-token'];

      await db.Session.update(
        { is_active: false },
        { where: { session_token: token } }
      );

      res.json({ success: true });
    });

    app.get('/auth/sessions', verifyToken, async (req, res) => {
      const sessions = await db.Session.findAll({
        where: {
          username: req.username,
          is_active: true,
          expires_at: {
            [db.Sequelize.Op.gt]: new Date()
          }
        },
        attributes: ['id', 'user_agent', 'ip_address', 'createdAt', 'last_used_at'],
        order: [['last_used_at', 'DESC']]
      });

      res.json(sessions);
    });

    app.delete('/auth/sessions/:id', verifyToken, async (req, res) => {
      const result = await db.Session.update(
        { is_active: false },
        {
          where: {
            id: req.params.id,
            username: req.username
          }
        }
      );

      if (result[0] === 0) {
        return res.status(404).json({ error: 'Session not found' });
      }

      res.json({ success: true });
    });

    app.post('/auth/change-password', verifyToken, async (req, res) => {
      const { currentPassword, newPassword } = req.body;

      // Input validation
      if (!currentPassword || typeof currentPassword !== 'string' || currentPassword.length > passwordMaxLength) {
        return res.status(400).json({ error: 'Invalid current password' });
      }

      if (!newPassword || typeof newPassword !== 'string') {
        return res.status(400).json({ error: 'Invalid new password' });
      }

      // Password strength requirements
      if (newPassword.length < 8) {
        return res.status(400).json({ error: 'New password must be at least 8 characters long' });
      }

      if (newPassword.length > passwordMaxLength) {
        return res.status(400).json({ error: 'New password is too long' });
      }

      const config = configModule.getConfig();

      // Validate current password
      const validPassword = await bcrypt.compare(currentPassword, config.passwordHash);
      if (!validPassword) {
        return res.status(401).json({ error: 'Current password is incorrect' });
      }

      // Hash new password
      const saltRounds = 10;
      const newPasswordHash = await bcrypt.hash(newPassword, saltRounds);

      // Update config
      config.passwordHash = newPasswordHash;
      configModule.updateConfig(config);

      res.json({ success: true, message: 'Password updated successfully' });
    });

    app.get('/auth/validate', verifyToken, (req, res) => {
      res.json({ valid: true, username: req.username });
    });

    // Setup routes
    app.get('/setup/status', (req, res) => {
      if (process.env.AUTH_ENABLED === 'false') {
        return res.json({
          requiresSetup: false,
          isLocalhost: true,
          platformManaged: true,
          message: 'Authentication is managed by the platform'
        });
      }

      const config = configModule.getConfig();
      // Try multiple methods to get the client IP
      const clientIP = req.ip ||
                      req.connection.remoteAddress ||
                      req.socket.remoteAddress ||
                      req.connection.socket?.remoteAddress ||
                      req.headers['x-forwarded-for']?.split(',')[0];

      // Also check if the host header indicates localhost
      const hostIsLocal = req.headers.host && (
        req.headers.host.startsWith('localhost') ||
        req.headers.host.startsWith('127.0.0.1') ||
        req.headers.host.startsWith('[::1]')
      );

      const isLocalhost = isLocalhostIP(clientIP) || hostIsLocal;

      res.json({
        requiresSetup: !config.username || !config.passwordHash,
        isLocalhost: isLocalhost,
        message: isLocalhost ? null : 'Setup must be performed from localhost'
      });
    });

    app.post('/setup/create-auth', async (req, res) => {
      const config = configModule.getConfig();

      // Security check - ONLY allow from localhost
      const clientIP = req.ip ||
                      req.connection.remoteAddress ||
                      req.socket.remoteAddress ||
                      req.connection.socket?.remoteAddress ||
                      req.headers['x-forwarded-for']?.split(',')[0];

      // Also check if the host header indicates localhost
      const hostIsLocal = req.headers.host && (
        req.headers.host.startsWith('localhost') ||
        req.headers.host.startsWith('127.0.0.1') ||
        req.headers.host.startsWith('[::1]')
      );

      const isLocalhost = isLocalhostIP(clientIP) || hostIsLocal;

      if (!isLocalhost) {
        logger.warn({ clientIP }, 'Setup attempt blocked from non-localhost IP');
        return res.status(403).json({
          error: 'Initial setup can only be performed from localhost for security reasons.',
          instruction: 'Please access Youtarr directly from the server at http://localhost:3087',
          yourIP: clientIP
        });
      }

      // Check if already configured
      if (config.username && config.passwordHash) {
        return res.status(400).json({ error: 'Authentication already configured' });
      }

      const { username, password } = req.body;

      // Input validation
      if (!username || typeof username !== 'string' || username.trim().length === 0) {
        return res.status(400).json({ error: 'Username is required' });
      }

      if (username.length > 32) {
        return res.status(400).json({ error: 'Username is too long (max 32 characters)' });
      }

      if (!password || typeof password !== 'string') {
        return res.status(400).json({ error: 'Password is required' });
      }

      if (password.length < 8) {
        return res.status(400).json({ error: 'Password must be at least 8 characters' });
      }

      if (password.length > 64) {
        return res.status(400).json({ error: 'Password is too long' });
      }

      // Hash password
      const saltRounds = 10;
      const passwordHash = await bcrypt.hash(password, saltRounds);

      // Update config with trimmed username
      config.username = username.trim();
      config.passwordHash = passwordHash;
      configModule.updateConfig(config);

      // Create first session
      const sessionToken = uuidv4();
      const expiresAt = new Date(Date.now() + 7 * 24 * 60 * 60 * 1000);

      await db.Session.create({
        session_token: sessionToken,
        username: username.trim(),
        user_agent: req.headers['user-agent'],
        ip_address: clientIP,
        expires_at: expiresAt
      });

      logger.info({ username: username.trim() }, 'Initial setup completed for user');

      res.json({
        token: sessionToken,
        message: 'Setup complete! You can now access Youtarr from anywhere.',
        username: username
      });
    });

    // Plex AUTH routes - require local auth to be configured first
    app.get('/plex/auth-url', async (req, res) => {
      const config = configModule.getConfig();

      // If auth not configured, reject (unless platform auth is managing access)
      if (process.env.AUTH_ENABLED !== 'false' && !config.passwordHash) {
        return res.status(503).json({
          error: 'Authentication not configured',
          requiresSetup: true,
          message: 'Please complete initial setup first'
        });
      }

      try {
        const result = await plexModule.getAuthUrl();
        res.json(result);
      } catch (error) {
        logger.error({ err: error }, 'Failed to get Plex auth URL');
        res.status(500).json({ error: error.message });
      }
    });
    app.get('/plex/check-pin/:pinId', async (req, res) => {
      const config = configModule.getConfig();

      // If auth not configured, reject (unless platform auth is managing access)
      if (process.env.AUTH_ENABLED !== 'false' && !config.passwordHash) {
        return res.status(503).json({
          error: 'Authentication not configured',
          requiresSetup: true,
          message: 'Please complete initial setup first'
        });
      }

      try {
        const { pinId } = req.params;
        const result = await plexModule.checkPin(pinId);
        res.json(result);
      } catch (error) {
        res.status(500).json({ error: error.message });
      }
>>>>>>> 8951c640
    });

    // Handle any requests that don't match the ones above
    app.get('*', (req, res) => {
      res.sendFile(path.join(__dirname, '../client/build/index.html'));
    });

    if (process.env.NODE_ENV !== 'test') {
      const port = process.env.PORT || 3011;
      const server = http.createServer(app);
      // pass the server to WebSocket server initialization function to allow it to use the same port
      require('./modules/webSocketServer.js')(server);

      server.listen(port, () => {
        logger.info({ port }, 'Server started and listening');

        // Only initialize cron jobs and background tasks if database is healthy
        if (databaseHealth.isDatabaseHealthy()) {
          // Initialize cron jobs
          const cronJobs = require('./modules/cronJobs');
          cronJobs.initialize();

          // Run folder_name migration for existing channels asynchronously
          // This populates folder_name from Video.filePath for channels that don't have it set
          setTimeout(() => {
            const channelFolderNameMigration = require('./modules/channelFolderNameMigration');
            channelFolderNameMigration.migrateExistingChannels()
              .catch(err => {
                logger.error({ err }, 'Channel folder_name migration failed');
              });
          }, 2000); // Delay 2 seconds to let other startup tasks complete

          // Run video metadata backfill asynchronously after server starts
          setTimeout(() => {
            logger.info('Starting async video metadata backfill');
            videosModule.backfillVideoMetadata()
              .then(() => {
                logger.info('Video metadata backfill completed successfully');
              })
              .catch(err => {
                logger.error({ err }, 'Video metadata backfill failed');
              });
          }, 5000); // Delay 5 seconds to avoid blocking startup
        } else {
          logger.warn('Skipping cron jobs and background tasks - database is not healthy');
        }
      });
    }

  } catch (error) {
    logger.error({ err: error }, 'Failed to initialize the application');

    // Check if this is a database error (which should be handled gracefully)
    // or some other critical error (which should still exit)
    const dbHealth = databaseHealth.getStartupHealth();
    if (dbHealth.database.connected === false || dbHealth.database.schemaValid === false) {
      // Database issue - server will continue in degraded mode
      logger.warn('Server starting in degraded mode due to database issues');
    } else {
      // Critical non-database error - exit the process
      logger.fatal({ err: error }, 'Critical error during initialization - exiting');
      process.exit(1);
    }
  }
};

if (process.env.NODE_ENV !== 'test') {
  initialize();

  // Graceful shutdown handlers
  const gracefulShutdown = (signal) => {
    logger.info({ signal }, 'Received shutdown signal, cleaning up...');

    // Stop health monitor
    databaseHealth.stopHealthMonitor();

    // Exit process
    process.exit(0);
  };

  process.on('SIGTERM', () => gracefulShutdown('SIGTERM'));
  process.on('SIGINT', () => gracefulShutdown('SIGINT'));
}

module.exports = {
  app,
  initialize,
  isLocalhostIP
};<|MERGE_RESOLUTION|>--- conflicted
+++ resolved
@@ -404,7 +404,6 @@
     // Apply general API rate limiting to all protected routes
     app.use('/api', apiLimiter);
 
-<<<<<<< HEAD
     // Register all modular routes
     registerRoutes(app, {
       verifyToken,
@@ -420,1182 +419,6 @@
       validateEnvAuthCredentials,
       isLocalhostIP,
       isWslEnvironment,
-=======
-    app.get('/getplexlibraries', verifyToken, async (req, res) => {
-      try {
-        // Check if test parameters are provided in query string
-        const testIP = req.query.testIP;
-        const testApiKey = req.query.testApiKey;
-        const testPortRaw = req.query.testPort;
-        const testUseHttps = req.query.testUseHttps === 'true';
-        const hasTestCredentials = typeof testApiKey === 'string' && testApiKey.length > 0;
-        let testPort;
-        if (typeof testPortRaw === 'string' && testPortRaw.trim().length > 0) {
-          const numericPort = testPortRaw.trim().replace(/[^0-9]/g, '');
-          testPort = numericPort.length > 0 ? numericPort : undefined;
-        }
-
-        let libraries;
-        if (hasTestCredentials || typeof testIP === 'string') {
-          // Use provided test values instead of saved config
-          libraries = await plexModule.getLibrariesWithParams(testIP, testApiKey, testPort, testUseHttps);
-
-          // If test was successful (got libraries), auto-save the credentials
-          if (libraries && libraries.length > 0 && hasTestCredentials) {
-            const currentConfig = configModule.getConfig();
-            if (testIP) {
-              currentConfig.plexIP = testIP;
-            }
-            if (testPort) {
-              currentConfig.plexPort = testPort;
-            }
-            if (req.query.testUseHttps !== undefined) {
-              currentConfig.plexViaHttps = testUseHttps;
-            }
-            currentConfig.plexApiKey = testApiKey;
-            configModule.updateConfig(currentConfig);
-            req.log.info('Plex credentials auto-saved after successful test');
-          }
-        } else {
-          // Use saved config values
-          libraries = await plexModule.getLibraries();
-        }
-
-        // Always return an array, even if empty
-        res.json(libraries || []);
-      } catch (error) {
-        req.log.error({ err: error }, 'Failed to get Plex libraries');
-        // Return empty array instead of error to prevent frontend issues
-        res.json([]);
-      }
-    });
-
-    app.get('/getconfig', verifyToken, (req, res) => {
-      // Get config but filter out sensitive data
-      const config = configModule.getConfig();
-      const safeConfig = { ...config };
-
-      // Remove sensitive fields that should never be sent to client
-      delete safeConfig.passwordHash;
-      delete safeConfig.username;
-
-      safeConfig.isPlatformManaged = {
-        youtubeOutputDirectory: !!process.env.DATA_PATH, // For display on client side only
-        plexUrl: !!process.env.PLEX_URL,
-        authEnabled: process.env.AUTH_ENABLED === 'false' ? false : true,
-        useTmpForDownloads: configModule.isElfhostedPlatform()
-      };
-
-      // Add deployment environment information
-      safeConfig.deploymentEnvironment = {
-        platform: process.env.PLATFORM || null,
-        isWsl: isWslEnvironment
-      };
-
-      // These are both just for display purposes on the client side
-      safeConfig.envAuthApplied = validateEnvAuthCredentials();
-      safeConfig.youtubeOutputDirectory = process.env.YOUTUBE_OUTPUT_DIR || process.env.DATA_PATH || null;
-
-      res.json(safeConfig);
-    });
-
-    app.post('/updateconfig', verifyToken, (req, res) => {
-      req.log.info('Updating application configuration');
-      const currentConfig = configModule.getConfig();
-      const updateData = { ...req.body };
-
-      // Prevent direct updates to sensitive fields
-      // These should only be updated through dedicated endpoints
-      delete updateData.passwordHash;
-      delete updateData.username;
-
-      // Preserve existing sensitive fields from current config
-      updateData.passwordHash = currentConfig.passwordHash;
-      updateData.username = currentConfig.username;
-
-      // Update the config object with the sanitized data
-      configModule.updateConfig(updateData);
-
-      res.json({ status: 'success' });
-    });
-
-    // Cookie API endpoints
-    app.get('/api/cookies/status', verifyToken, (req, res) => {
-      try {
-        const status = configModule.getCookiesStatus();
-        res.json(status);
-      } catch (error) {
-        req.log.error({ err: error }, 'Failed to get cookie status');
-        res.status(500).json({ error: 'Failed to get cookie status' });
-      }
-    });
-
-    app.post('/api/cookies/upload', verifyToken, cookieUpload.single('cookieFile'), async (req, res) => {
-      try {
-        if (!req.file) {
-          return res.status(400).json({ error: 'No file uploaded' });
-        }
-
-        const fileContent = req.file.buffer.toString('utf8');
-
-        // Basic validation for Netscape cookie format
-        if (!fileContent.includes('# Netscape HTTP Cookie File') &&
-            !fileContent.includes('# This file is generated by yt-dlp')) {
-          return res.status(400).json({
-            error: 'Invalid cookie file format. Please upload a valid Netscape format cookie file.'
-          });
-        }
-
-        // Save the file using config module helper
-        configModule.writeCustomCookiesFile(Buffer.from(fileContent));
-
-        const status = configModule.getCookiesStatus();
-        res.json({
-          status: 'success',
-          message: 'Cookie file uploaded successfully',
-          cookieStatus: status
-        });
-      } catch (error) {
-        req.log.error({ err: error }, 'Failed to upload cookie file');
-        res.status(500).json({ error: 'Failed to upload cookie file' });
-      }
-    });
-
-    app.delete('/api/cookies', verifyToken, (req, res) => {
-      try {
-        configModule.deleteCustomCookiesFile();
-        const status = configModule.getCookiesStatus();
-        res.json({
-          status: 'success',
-          message: 'Custom cookie file deleted',
-          cookieStatus: status
-        });
-      } catch (error) {
-        req.log.error({ err: error }, 'Failed to delete cookie file');
-        res.status(500).json({ error: 'Failed to delete cookie file' });
-      }
-    });
-
-    app.post('/api/notifications/test', verifyToken, async (req, res) => {
-      try {
-        const notificationModule = require('./modules/notificationModule');
-        await notificationModule.sendTestNotification();
-        res.json({
-          status: 'success',
-          message: 'Test notification sent successfully'
-        });
-      } catch (error) {
-        req.log.error({ err: error }, 'Failed to send test notification');
-        res.status(500).json({
-          error: 'Failed to send test notification',
-          message: error.message
-        });
-      }
-    });
-
-    app.get('/getchannels', verifyToken, async (req, res) => {
-      try {
-        const result = await channelModule.getChannelsPaginated({
-          page: req.query.page,
-          pageSize: req.query.pageSize,
-          searchTerm: req.query.search,
-          sortBy: req.query.sortBy,
-          sortOrder: req.query.sortOrder,
-          subFolder: req.query.subFolder,
-        });
-        res.json(result);
-      } catch (error) {
-        req.log.error({ err: error }, 'Failed to fetch channels');
-        res.status(500).json({ error: 'Failed to fetch channels' });
-      }
-    });
-
-    app.post('/updatechannels', verifyToken, async (req, res) => {
-      try {
-        const payload = req.body;
-
-        if (Array.isArray(payload)) {
-          await channelModule.writeChannels(payload);
-          return res.json({ status: 'success' });
-        }
-
-        if (payload && (Array.isArray(payload.add) || Array.isArray(payload.remove))) {
-          const enableUrls = Array.isArray(payload.add) ? payload.add : [];
-          const disableUrls = Array.isArray(payload.remove) ? payload.remove : [];
-
-          if (enableUrls.length === 0 && disableUrls.length === 0) {
-            return res.status(400).json({
-              status: 'error',
-              message: 'No channel changes provided'
-            });
-          }
-
-          await channelModule.updateChannelsByDelta({ enableUrls, disableUrls });
-          return res.json({ status: 'success' });
-        }
-
-        return res.status(400).json({
-          status: 'error',
-          message: 'Invalid payload for channel update'
-        });
-      } catch (error) {
-        req.log.error({ err: error }, 'Failed to update channels');
-        res.status(500).json({
-          status: 'error',
-          message: 'Failed to update channels'
-        });
-      }
-    });
-
-    app.post('/addchannelinfo', verifyToken, async (req, res) => {
-      logger.info('addchannelinfo endpoint start');
-      const url = req.body.url;
-      if (!url) {
-        return res.status(400).json({
-          status: 'error',
-          message: 'URL is missing in the request'
-        });
-      }
-
-      try {
-        req.log.info({ url }, 'Adding channel info');
-        let channelInfo = await channelModule.getChannelInfo(url, false);
-        channelInfo.channel_id = channelInfo.id;
-        logger.info('addchannelinfo returning result');
-        res.json({ status: 'success', channelInfo: channelInfo });
-      } catch (error) {
-        req.log.error({ err: error, url }, 'Failed to get channel info');
-
-        // Handle specific error types
-        if (error.code === 'CHANNEL_NOT_FOUND') {
-          return res.status(404).json({
-            status: 'error',
-            message: 'Channel not found. Please check the URL and try again.',
-            error: error.message
-          });
-        } else if (error.code === 'COOKIES_REQUIRED') {
-          return res.status(403).json({
-            status: 'error',
-            message: error.message,
-            error: error.message
-          });
-        } else if (error.code === 'NETWORK_ERROR') {
-          return res.status(503).json({
-            status: 'error',
-            message: 'Unable to connect to YouTube. Please try again later.',
-            error: error.message
-          });
-        } else if (error.code === 'CHANNEL_EMPTY') {
-          return res.status(422).json({
-            status: 'error',
-            message: 'This channel has no videos to download.',
-            error: error.message
-          });
-        } else {
-          // Generic error response
-          return res.status(500).json({
-            status: 'error',
-            message: 'Failed to get channel information. Please try again.',
-            error: error.message || 'Unknown error'
-          });
-        }
-      }
-    });
-
-    app.get('/validateToken', verifyToken, (req, res) => {
-      res.json({ valid: true, username: req.username });
-    });
-
-    // Not sure if this is needed, but lets expose it for now for testing
-    app.get('/refreshlibrary', verifyToken, async (req, res) => {
-      try {
-        await plexModule.refreshLibrary();
-        res.json({ success: true, message: 'Library refresh initiated' });
-      } catch (error) {
-        req.log.error({ err: error }, 'Failed to refresh Plex library');
-        res.status(500).json({ success: false, message: 'Failed to refresh library' });
-      }
-    });
-
-    app.get('/getchannelinfo/:channelId', verifyToken, async (req, res) => {
-      const channelId = req.params.channelId;
-      const channelInfo = await channelModule.getChannelInfo(channelId, true);
-      res.json(channelInfo);
-    });
-
-    app.get('/api/channels/:channelId/tabs', verifyToken, async (req, res) => {
-      req.log.info({ channelId: req.params.channelId }, 'Getting available tabs for channel');
-      const channelId = req.params.channelId;
-
-      try {
-        // Returns { availableTabs: string[] }
-        const result = await channelModule.getChannelAvailableTabs(channelId);
-        res.status(200).json(result);
-      } catch (error) {
-        req.log.error({ err: error, channelId }, 'Failed to get available tabs');
-        res.status(500).json({
-          error: 'Failed to get available tabs',
-          message: error.message
-        });
-      }
-    });
-
-    app.patch('/api/channels/:channelId/tabs/:tabType/auto-download', verifyToken, async (req, res) => {
-      const { channelId, tabType } = req.params;
-      const { enabled } = req.body;
-
-      if (typeof enabled !== 'boolean') {
-        return res.status(400).json({
-          error: 'Bad request',
-          message: 'enabled must be a boolean value'
-        });
-      }
-
-      try {
-        await channelModule.updateAutoDownloadForTab(channelId, tabType, enabled);
-        res.status(200).json({ success: true });
-      } catch (error) {
-        req.log.error({ err: error, channelId, tabType, enabled }, 'Failed to update auto download setting');
-        res.status(500).json({
-          error: 'Failed to update auto download setting',
-          message: error.message
-        });
-      }
-    });
-
-    // Channel settings endpoints
-    const channelSettingsModule = require('./modules/channelSettingsModule');
-
-    app.get('/api/channels/:channelId/settings', verifyToken, async (req, res) => {
-      try {
-        const settings = await channelSettingsModule.getChannelSettings(req.params.channelId);
-        res.json(settings);
-      } catch (error) {
-        console.error('Error getting channel settings:', error);
-        res.status(500).json({ error: error.message });
-      }
-    });
-
-    app.put('/api/channels/:channelId/settings', verifyToken, async (req, res) => {
-      try {
-        const result = await channelSettingsModule.updateChannelSettings(
-          req.params.channelId,
-          req.body
-        );
-        res.json(result);
-      } catch (error) {
-        console.error('Error updating channel settings:', error);
-        const statusCode = error.message.includes('Cannot change subfolder while downloads are in progress') ? 409 : 500;
-        res.status(statusCode).json({ error: error.message });
-      }
-    });
-
-    app.get('/api/channels/subfolders', verifyToken, async (req, res) => {
-      try {
-        const subfolders = await channelSettingsModule.getAllSubFolders();
-        res.json(subfolders);
-      } catch (error) {
-        console.error('Error getting subfolders:', error);
-        res.status(500).json({ error: error.message });
-      }
-    });
-
-    // Get count of channels using the default subfolder
-    app.get('/api/channels/using-default-subfolder', verifyToken, async (req, res) => {
-      try {
-        const result = await channelSettingsModule.getChannelsUsingDefaultSubfolder();
-        res.json(result);
-      } catch (error) {
-        console.error('Error getting channels using default subfolder:', error);
-        res.status(500).json({ error: error.message });
-      }
-    });
-
-    app.get('/api/channels/:channelId/filter-preview', verifyToken, async (req, res) => {
-      try {
-        const { title_filter_regex } = req.query;
-        const result = await channelSettingsModule.previewTitleFilter(
-          req.params.channelId,
-          title_filter_regex || ''
-        );
-        res.json(result);
-      } catch (error) {
-        console.error('Error previewing title filter:', error);
-        res.status(500).json({ error: error.message });
-      }
-    });
-
-    app.get('/getchannelvideos/:channelId', verifyToken, async (req, res) => {
-      req.log.info({ channelId: req.params.channelId }, 'Getting channel videos');
-      const channelId = req.params.channelId;
-      const page = parseInt(req.query.page) || 1;
-      const pageSize = parseInt(req.query.pageSize) || 50;
-      const hideDownloaded = req.query.hideDownloaded === 'true';
-      const searchQuery = req.query.searchQuery || '';
-      const sortBy = req.query.sortBy || 'date';
-      const sortOrder = req.query.sortOrder || 'desc';
-      const tabType = req.query.tabType || 'videos';
-      const result = await channelModule.getChannelVideos(channelId, page, pageSize, hideDownloaded, searchQuery, sortBy, sortOrder, tabType);
-
-      // For backward compatibility, if result is an array, convert to old format
-      if (Array.isArray(result)) {
-        res.status(200).json({
-          videos: result,
-          videoFail: result.length === 0,
-        });
-      } else {
-        // New format with additional metadata
-        res.status(200).json(result);
-      }
-    });
-
-    app.post('/fetchallchannelvideos/:channelId', verifyToken, async (req, res) => {
-      req.log.info({ channelId: req.params.channelId }, 'Fetching all videos for channel');
-      const channelId = req.params.channelId;
-      const page = parseInt(req.query.page) || 1;
-      const pageSize = parseInt(req.query.pageSize) || 50;
-      const hideDownloaded = req.query.hideDownloaded === 'true';
-      const tabType = req.query.tabType || 'videos';
-
-      try {
-        const result = await channelModule.fetchAllChannelVideos(channelId, page, pageSize, hideDownloaded, tabType);
-        res.status(200).json(result);
-      } catch (error) {
-        req.log.error({ err: error, channelId }, 'Failed to fetch all channel videos');
-
-        // Check if this is a concurrency error
-        const isConcurrencyError = error.message.includes('fetch operation is already in progress');
-        const statusCode = isConcurrencyError ? 409 : 500; // 409 Conflict for concurrency issues
-
-        res.status(statusCode).json({
-          success: false,
-          error: isConcurrencyError ? 'FETCH_IN_PROGRESS' : 'Failed to fetch all channel videos',
-          message: error.message
-        });
-      }
-    });
-
-    // Ignore a single channel video
-    app.post('/api/channels/:channelId/videos/:youtubeId/ignore', verifyToken, async (req, res) => {
-      const { channelId, youtubeId } = req.params;
-      req.log.info({ channelId, youtubeId }, 'Ignoring channel video');
-
-      try {
-        const ChannelVideo = require('./models/channelvideo');
-
-        // Find the channel video
-        const channelVideo = await ChannelVideo.findOne({
-          where: { channel_id: channelId, youtube_id: youtubeId }
-        });
-
-        if (!channelVideo) {
-          return res.status(404).json({
-            success: false,
-            error: 'Channel video not found'
-          });
-        }
-
-        // Update the ignored status
-        await channelVideo.update({
-          ignored: true,
-          ignored_at: new Date()
-        });
-
-        // Add to archive so yt-dlp skips it
-        await archiveModule.addVideoToArchive(youtubeId);
-
-        req.log.info({ channelId, youtubeId }, 'Successfully ignored channel video');
-        res.json({
-          success: true,
-          message: 'Video marked as ignored'
-        });
-      } catch (error) {
-        req.log.error({ err: error, channelId, youtubeId }, 'Failed to ignore channel video');
-        res.status(500).json({
-          success: false,
-          error: 'Failed to ignore video',
-          message: error.message
-        });
-      }
-    });
-
-    // Unignore a single channel video
-    app.post('/api/channels/:channelId/videos/:youtubeId/unignore', verifyToken, async (req, res) => {
-      const { channelId, youtubeId } = req.params;
-      req.log.info({ channelId, youtubeId }, 'Unignoring channel video');
-
-      try {
-        const ChannelVideo = require('./models/channelvideo');
-
-        // Find the channel video
-        const channelVideo = await ChannelVideo.findOne({
-          where: { channel_id: channelId, youtube_id: youtubeId }
-        });
-
-        if (!channelVideo) {
-          return res.status(404).json({
-            success: false,
-            error: 'Channel video not found'
-          });
-        }
-
-        // Update the ignored status
-        await channelVideo.update({
-          ignored: false,
-          ignored_at: null
-        });
-
-        // Remove from archive so yt-dlp can download it
-        await archiveModule.removeVideoFromArchive(youtubeId);
-
-        req.log.info({ channelId, youtubeId }, 'Successfully unignored channel video');
-        res.json({
-          success: true,
-          message: 'Video unmarked as ignored'
-        });
-      } catch (error) {
-        req.log.error({ err: error, channelId, youtubeId }, 'Failed to unignore channel video');
-        res.status(500).json({
-          success: false,
-          error: 'Failed to unignore video',
-          message: error.message
-        });
-      }
-    });
-
-    // Bulk ignore channel videos
-    app.post('/api/channels/:channelId/videos/bulk-ignore', verifyToken, async (req, res) => {
-      const { channelId } = req.params;
-      const { youtubeIds } = req.body;
-
-      if (!Array.isArray(youtubeIds) || youtubeIds.length === 0) {
-        return res.status(400).json({
-          success: false,
-          error: 'youtubeIds must be a non-empty array'
-        });
-      }
-
-      req.log.info({ channelId, count: youtubeIds.length }, 'Bulk ignoring channel videos');
-
-      try {
-        const ChannelVideo = require('./models/channelvideo');
-
-        // Update all videos in a single transaction
-        const results = await Promise.all(
-          youtubeIds.map(async (youtubeId) => {
-            const channelVideo = await ChannelVideo.findOne({
-              where: { channel_id: channelId, youtube_id: youtubeId }
-            });
-
-            if (channelVideo) {
-              await channelVideo.update({
-                ignored: true,
-                ignored_at: new Date()
-              });
-              await archiveModule.addVideoToArchive(youtubeId);
-              return { youtubeId, success: true };
-            }
-            return { youtubeId, success: false, reason: 'not found' };
-          })
-        );
-
-        const successCount = results.filter(r => r.success).length;
-        req.log.info({ channelId, successCount, total: youtubeIds.length }, 'Bulk ignore completed');
-
-        res.json({
-          success: true,
-          message: `Successfully ignored ${successCount} of ${youtubeIds.length} videos`,
-          results
-        });
-      } catch (error) {
-        req.log.error({ err: error, channelId }, 'Failed to bulk ignore channel videos');
-        res.status(500).json({
-          success: false,
-          error: 'Failed to bulk ignore videos',
-          message: error.message
-        });
-      }
-    });
-
-    app.get('/jobstatus/:jobId', verifyToken, (req, res) => {
-      const jobId = req.params.jobId;
-      const job = jobModule.getJob(jobId);
-
-      if (!job) {
-        res.status(404).json({ error: 'Job not found' });
-      } else {
-        res.json(job);
-      }
-    });
-
-    app.get('/runningjobs', verifyToken, (req, res) => {
-      const runningJobs = jobModule.getRunningJobs();
-      res.json(runningJobs);
-    });
-
-    app.get('/getVideos', verifyToken, async (req, res) => {
-      req.log.info('Getting videos');
-
-      try {
-        const { page, limit, search, dateFrom, dateTo, sortBy, sortOrder, channelFilter } = req.query;
-
-        const options = {
-          page: parseInt(page) || 1,
-          limit: parseInt(limit) || 12,
-          search: search || '',
-          dateFrom: dateFrom || null,
-          dateTo: dateTo || null,
-          sortBy: sortBy || 'added',
-          sortOrder: sortOrder || 'desc',
-          channelFilter: channelFilter || ''
-        };
-
-        const result = await videosModule.getVideosPaginated(options);
-        res.json(result);
-      } catch (error) {
-        req.log.error({ err: error }, 'Failed to get videos');
-        res.status(500).json({ error: error.message });
-      }
-    });
-
-    app.delete('/api/videos', verifyToken, async (req, res) => {
-      try {
-        const { videoIds, youtubeIds } = req.body;
-
-        // Support both videoIds (database IDs) and youtubeIds (YouTube video IDs)
-        if ((!videoIds && !youtubeIds) ||
-            (videoIds && !Array.isArray(videoIds)) ||
-            (youtubeIds && !Array.isArray(youtubeIds)) ||
-            (videoIds && videoIds.length === 0 && (!youtubeIds || youtubeIds.length === 0)) ||
-            (youtubeIds && youtubeIds.length === 0 && (!videoIds || videoIds.length === 0))) {
-          return res.status(400).json({
-            success: false,
-            error: 'videoIds or youtubeIds array is required'
-          });
-        }
-
-        const videoDeletionModule = require('./modules/videoDeletionModule');
-        let result;
-
-        if (youtubeIds && youtubeIds.length > 0) {
-          result = await videoDeletionModule.deleteVideosByYoutubeIds(youtubeIds);
-        } else {
-          result = await videoDeletionModule.deleteVideos(videoIds);
-        }
-
-        res.json(result);
-      } catch (error) {
-        req.log.error({ err: error }, 'Failed to delete videos');
-        res.status(500).json({
-          success: false,
-          error: error.message
-        });
-      }
-    });
-
-    app.post('/api/auto-removal/dry-run', verifyToken, async (req, res) => {
-      try {
-        const {
-          autoRemovalEnabled,
-          autoRemovalVideoAgeThreshold,
-          autoRemovalFreeSpaceThreshold
-        } = req.body || {};
-
-        const overrides = {};
-
-        if (autoRemovalEnabled !== undefined) {
-          if (typeof autoRemovalEnabled === 'boolean') {
-            overrides.autoRemovalEnabled = autoRemovalEnabled;
-          } else if (typeof autoRemovalEnabled === 'string') {
-            overrides.autoRemovalEnabled = autoRemovalEnabled.toLowerCase() === 'true';
-          } else {
-            overrides.autoRemovalEnabled = Boolean(autoRemovalEnabled);
-          }
-        }
-
-        if (autoRemovalVideoAgeThreshold !== undefined) {
-          overrides.autoRemovalVideoAgeThreshold = autoRemovalVideoAgeThreshold;
-        }
-
-        if (autoRemovalFreeSpaceThreshold !== undefined) {
-          overrides.autoRemovalFreeSpaceThreshold = autoRemovalFreeSpaceThreshold;
-        }
-
-        const videoDeletionModule = require('./modules/videoDeletionModule');
-        const result = await videoDeletionModule.performAutomaticCleanup({
-          dryRun: true,
-          overrides
-        });
-
-        res.json(result);
-      } catch (error) {
-        req.log.error({ err: error }, 'Failed to perform auto-removal dry run');
-        res.status(500).json({ success: false, error: error.message || 'Failed to run auto-removal dry run' });
-      }
-    });
-
-    app.get('/storage-status', verifyToken, async (req, res) => {
-      try {
-        const status = await configModule.getStorageStatus();
-        if (status) {
-          res.json(status);
-        } else {
-          res.status(500).json({ error: 'Could not retrieve storage status' });
-        }
-      } catch (error) {
-        req.log.error({ err: error }, 'Failed to retrieve storage status');
-        res.status(500).json({ error: error.message });
-      }
-    });
-
-    const videoValidationLimiter = rateLimit({
-      windowMs: 1 * 60 * 1000, // 1 minute
-      max: 30, // 30 requests per minute
-      message: 'Too many validation requests, please try again later',
-      standardHeaders: true,
-      legacyHeaders: false,
-      validate: { trustProxy: false }, // Suppress trust proxy warning - we run in Docker with proxy
-    });
-
-    // Validate YouTube video URL and fetch metadata
-    app.post('/api/checkYoutubeVideoURL', verifyToken, videoValidationLimiter, async (req, res) => {
-      try {
-        const { url } = req.body;
-
-        if (!url) {
-          return res.status(400).json({
-            isValidUrl: false,
-            error: 'URL is required'
-          });
-        }
-
-        const videoValidationModule = require('./modules/videoValidationModule');
-        const validationResult = await videoValidationModule.validateVideo(url);
-
-        res.json(validationResult);
-      } catch (error) {
-        req.log.error({ err: error }, 'Failed to validate video URL');
-        res.status(500).json({
-          isValidUrl: false,
-          error: 'Internal server error'
-        });
-      }
-    });
-
-    // Takes a list of specific youtube urls and downloads them
-    app.post('/triggerspecificdownloads', verifyToken, (req, res) => {
-      // Validate override settings if provided
-      const { overrideSettings } = req.body;
-      if (overrideSettings) {
-        // Validate resolution
-        if (overrideSettings.resolution) {
-          const validResolutions = ['360', '480', '720', '1080', '1440', '2160'];
-          if (!validResolutions.includes(overrideSettings.resolution)) {
-            return res.status(400).json({
-              error: 'Invalid resolution. Valid values: 360, 480, 720, 1080, 1440, 2160'
-            });
-          }
-        }
-        // Note: video count is not applicable for manual downloads
-
-        // Validate subfolder override if provided
-        if (overrideSettings.subfolder !== undefined && overrideSettings.subfolder !== null) {
-          const channelSettingsModule = require('./modules/channelSettingsModule');
-          const validation = channelSettingsModule.validateSubFolder(overrideSettings.subfolder);
-          if (!validation.valid) {
-            return res.status(400).json({
-              error: validation.error
-            });
-          }
-        }
-      }
-
-      downloadModule.doSpecificDownloads(req);
-      res.json({ status: 'success' });
-    });
-
-    // Terminate the currently running download job
-    app.post('/api/jobs/terminate', verifyToken, (req, res) => {
-      // Get currently running job
-      const inProgressJobId = jobModule.getInProgressJobId();
-
-      if (!inProgressJobId) {
-        return res.status(400).json({
-          error: 'No job is currently running',
-          success: false
-        });
-      }
-
-      // Terminate the download
-      const terminatedJobId = downloadModule.terminateCurrentDownload();
-
-      if (terminatedJobId) {
-        res.json({
-          success: true,
-          jobId: terminatedJobId,
-          message: 'Download termination initiated'
-        });
-      } else {
-        res.status(500).json({
-          error: 'Failed to terminate job',
-          success: false
-        });
-      }
-    });
-
-    // Manually trigger the channel downloads
-    app.post('/triggerchanneldownloads', verifyToken, (req, res) => {
-      // Check if there is a running channel downloads job
-      // That means if there is a job with type "Channel Downloads" and a status of "In Progress"
-      // If so return status "Job Already Running"
-      const runningJobs = jobModule.getRunningJobs();
-      const channelDownloadJob = runningJobs.find(
-        (job) =>
-          job.jobType.includes('Channel Downloads') && job.status === 'In Progress'
-      );
-      if (channelDownloadJob) {
-        res.status(400).json({ error: 'Job Already Running' });
-        return;
-      }
-
-      // Validate override settings if provided
-      const { overrideSettings } = req.body;
-      if (overrideSettings) {
-        // Validate resolution
-        if (overrideSettings.resolution) {
-          const validResolutions = ['360', '480', '720', '1080', '1440', '2160'];
-          if (!validResolutions.includes(overrideSettings.resolution)) {
-            return res.status(400).json({
-              error: 'Invalid resolution. Valid values: 360, 480, 720, 1080, 1440, 2160'
-            });
-          }
-        }
-        // Validate video count
-        if (overrideSettings.videoCount !== undefined) {
-          const count = parseInt(overrideSettings.videoCount);
-          if (isNaN(count) || count < 1 || count > 50) {
-            return res.status(400).json({
-              error: 'Invalid video count. Must be between 1 and 50'
-            });
-          }
-        }
-      }
-
-      downloadModule.doChannelDownloads(req.body || {});
-      res.json({ status: 'success' });
-    });
-
-    // Authentication routes (unprotected)
-    app.post('/auth/login', loginLimiter, async (req, res) => {
-      if (process.env.AUTH_ENABLED === 'false') {
-        return res.json({
-          token: 'platform-managed-auth',
-          message: 'Authentication is managed by the platform'
-        });
-      }
-
-      const { username, password } = req.body;
-
-      // Input validation
-      if (!username || typeof username !== 'string' || username.length > userNameMaxLength) {
-        return res.status(400).json({ error: 'Invalid username' });
-      }
-
-      if (!password || typeof password !== 'string' || password.length > passwordMaxLength) {
-        return res.status(400).json({ error: 'Invalid password' });
-      }
-
-      const config = configModule.getConfig();
-
-      // Check if auth is configured
-      if (!config.username || !config.passwordHash) {
-        return res.status(503).json({
-          error: 'Authentication not configured',
-          requiresSetup: true
-        });
-      }
-
-      // Validate credentials
-      if (username !== config.username) {
-        return res.status(401).json({ error: 'Invalid credentials' });
-      }
-
-      const validPassword = await bcrypt.compare(password, config.passwordHash);
-      if (!validPassword) {
-        return res.status(401).json({ error: 'Invalid credentials' });
-      }
-
-      // Create new session
-      const sessionToken = uuidv4();
-      const expiresAt = new Date(Date.now() + 7 * 24 * 60 * 60 * 1000); // 7 days
-      const clientIP = req.ip || req.connection.remoteAddress;
-
-      await db.Session.create({
-        session_token: sessionToken,
-        username: username,
-        user_agent: req.headers['user-agent'],
-        ip_address: clientIP,
-        expires_at: expiresAt
-      });
-
-      res.json({
-        token: sessionToken,
-        expires: expiresAt.toISOString(),
-        username: username
-      });
-    });
-
-    app.post('/auth/logout', verifyToken, async (req, res) => {
-      const token = req.headers['x-access-token'];
-
-      await db.Session.update(
-        { is_active: false },
-        { where: { session_token: token } }
-      );
-
-      res.json({ success: true });
-    });
-
-    app.get('/auth/sessions', verifyToken, async (req, res) => {
-      const sessions = await db.Session.findAll({
-        where: {
-          username: req.username,
-          is_active: true,
-          expires_at: {
-            [db.Sequelize.Op.gt]: new Date()
-          }
-        },
-        attributes: ['id', 'user_agent', 'ip_address', 'createdAt', 'last_used_at'],
-        order: [['last_used_at', 'DESC']]
-      });
-
-      res.json(sessions);
-    });
-
-    app.delete('/auth/sessions/:id', verifyToken, async (req, res) => {
-      const result = await db.Session.update(
-        { is_active: false },
-        {
-          where: {
-            id: req.params.id,
-            username: req.username
-          }
-        }
-      );
-
-      if (result[0] === 0) {
-        return res.status(404).json({ error: 'Session not found' });
-      }
-
-      res.json({ success: true });
-    });
-
-    app.post('/auth/change-password', verifyToken, async (req, res) => {
-      const { currentPassword, newPassword } = req.body;
-
-      // Input validation
-      if (!currentPassword || typeof currentPassword !== 'string' || currentPassword.length > passwordMaxLength) {
-        return res.status(400).json({ error: 'Invalid current password' });
-      }
-
-      if (!newPassword || typeof newPassword !== 'string') {
-        return res.status(400).json({ error: 'Invalid new password' });
-      }
-
-      // Password strength requirements
-      if (newPassword.length < 8) {
-        return res.status(400).json({ error: 'New password must be at least 8 characters long' });
-      }
-
-      if (newPassword.length > passwordMaxLength) {
-        return res.status(400).json({ error: 'New password is too long' });
-      }
-
-      const config = configModule.getConfig();
-
-      // Validate current password
-      const validPassword = await bcrypt.compare(currentPassword, config.passwordHash);
-      if (!validPassword) {
-        return res.status(401).json({ error: 'Current password is incorrect' });
-      }
-
-      // Hash new password
-      const saltRounds = 10;
-      const newPasswordHash = await bcrypt.hash(newPassword, saltRounds);
-
-      // Update config
-      config.passwordHash = newPasswordHash;
-      configModule.updateConfig(config);
-
-      res.json({ success: true, message: 'Password updated successfully' });
-    });
-
-    app.get('/auth/validate', verifyToken, (req, res) => {
-      res.json({ valid: true, username: req.username });
-    });
-
-    // Setup routes
-    app.get('/setup/status', (req, res) => {
-      if (process.env.AUTH_ENABLED === 'false') {
-        return res.json({
-          requiresSetup: false,
-          isLocalhost: true,
-          platformManaged: true,
-          message: 'Authentication is managed by the platform'
-        });
-      }
-
-      const config = configModule.getConfig();
-      // Try multiple methods to get the client IP
-      const clientIP = req.ip ||
-                      req.connection.remoteAddress ||
-                      req.socket.remoteAddress ||
-                      req.connection.socket?.remoteAddress ||
-                      req.headers['x-forwarded-for']?.split(',')[0];
-
-      // Also check if the host header indicates localhost
-      const hostIsLocal = req.headers.host && (
-        req.headers.host.startsWith('localhost') ||
-        req.headers.host.startsWith('127.0.0.1') ||
-        req.headers.host.startsWith('[::1]')
-      );
-
-      const isLocalhost = isLocalhostIP(clientIP) || hostIsLocal;
-
-      res.json({
-        requiresSetup: !config.username || !config.passwordHash,
-        isLocalhost: isLocalhost,
-        message: isLocalhost ? null : 'Setup must be performed from localhost'
-      });
-    });
-
-    app.post('/setup/create-auth', async (req, res) => {
-      const config = configModule.getConfig();
-
-      // Security check - ONLY allow from localhost
-      const clientIP = req.ip ||
-                      req.connection.remoteAddress ||
-                      req.socket.remoteAddress ||
-                      req.connection.socket?.remoteAddress ||
-                      req.headers['x-forwarded-for']?.split(',')[0];
-
-      // Also check if the host header indicates localhost
-      const hostIsLocal = req.headers.host && (
-        req.headers.host.startsWith('localhost') ||
-        req.headers.host.startsWith('127.0.0.1') ||
-        req.headers.host.startsWith('[::1]')
-      );
-
-      const isLocalhost = isLocalhostIP(clientIP) || hostIsLocal;
-
-      if (!isLocalhost) {
-        logger.warn({ clientIP }, 'Setup attempt blocked from non-localhost IP');
-        return res.status(403).json({
-          error: 'Initial setup can only be performed from localhost for security reasons.',
-          instruction: 'Please access Youtarr directly from the server at http://localhost:3087',
-          yourIP: clientIP
-        });
-      }
-
-      // Check if already configured
-      if (config.username && config.passwordHash) {
-        return res.status(400).json({ error: 'Authentication already configured' });
-      }
-
-      const { username, password } = req.body;
-
-      // Input validation
-      if (!username || typeof username !== 'string' || username.trim().length === 0) {
-        return res.status(400).json({ error: 'Username is required' });
-      }
-
-      if (username.length > 32) {
-        return res.status(400).json({ error: 'Username is too long (max 32 characters)' });
-      }
-
-      if (!password || typeof password !== 'string') {
-        return res.status(400).json({ error: 'Password is required' });
-      }
-
-      if (password.length < 8) {
-        return res.status(400).json({ error: 'Password must be at least 8 characters' });
-      }
-
-      if (password.length > 64) {
-        return res.status(400).json({ error: 'Password is too long' });
-      }
-
-      // Hash password
-      const saltRounds = 10;
-      const passwordHash = await bcrypt.hash(password, saltRounds);
-
-      // Update config with trimmed username
-      config.username = username.trim();
-      config.passwordHash = passwordHash;
-      configModule.updateConfig(config);
-
-      // Create first session
-      const sessionToken = uuidv4();
-      const expiresAt = new Date(Date.now() + 7 * 24 * 60 * 60 * 1000);
-
-      await db.Session.create({
-        session_token: sessionToken,
-        username: username.trim(),
-        user_agent: req.headers['user-agent'],
-        ip_address: clientIP,
-        expires_at: expiresAt
-      });
-
-      logger.info({ username: username.trim() }, 'Initial setup completed for user');
-
-      res.json({
-        token: sessionToken,
-        message: 'Setup complete! You can now access Youtarr from anywhere.',
-        username: username
-      });
-    });
-
-    // Plex AUTH routes - require local auth to be configured first
-    app.get('/plex/auth-url', async (req, res) => {
-      const config = configModule.getConfig();
-
-      // If auth not configured, reject (unless platform auth is managing access)
-      if (process.env.AUTH_ENABLED !== 'false' && !config.passwordHash) {
-        return res.status(503).json({
-          error: 'Authentication not configured',
-          requiresSetup: true,
-          message: 'Please complete initial setup first'
-        });
-      }
-
-      try {
-        const result = await plexModule.getAuthUrl();
-        res.json(result);
-      } catch (error) {
-        logger.error({ err: error }, 'Failed to get Plex auth URL');
-        res.status(500).json({ error: error.message });
-      }
-    });
-    app.get('/plex/check-pin/:pinId', async (req, res) => {
-      const config = configModule.getConfig();
-
-      // If auth not configured, reject (unless platform auth is managing access)
-      if (process.env.AUTH_ENABLED !== 'false' && !config.passwordHash) {
-        return res.status(503).json({
-          error: 'Authentication not configured',
-          requiresSetup: true,
-          message: 'Please complete initial setup first'
-        });
-      }
-
-      try {
-        const { pinId } = req.params;
-        const result = await plexModule.checkPin(pinId);
-        res.json(result);
-      } catch (error) {
-        res.status(500).json({ error: error.message });
-      }
->>>>>>> 8951c640
     });
 
     // Handle any requests that don't match the ones above
