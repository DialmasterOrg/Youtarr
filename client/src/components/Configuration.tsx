import React, { useState, ChangeEvent, useEffect } from 'react';
import {
  SelectChangeEvent,
  FormControl,
  InputLabel,
  Select,
  MenuItem,
  Button,
  Card,
  CardContent,
  Checkbox,
  FormControlLabel,
  TextField,
  Grid,
  Typography,
  Tooltip,
  Dialog,
  DialogTitle,
  DialogActions,
  Alert,
  Accordion,
  AccordionSummary,
  AccordionDetails,
  AlertTitle,
  Chip,
  Snackbar,
  Box,
  IconButton,
  Switch,
  FormHelperText,
} from '@mui/material';
import ExpandMoreIcon from '@mui/icons-material/ExpandMore';
import InfoIcon from '@mui/icons-material/Info';
import PlexLibrarySelector from './PlexLibrarySelector';
import PlexAuthDialog from './PlexAuthDialog';
import useMediaQuery from '@mui/material/useMediaQuery';
import { useTheme } from '@mui/material/styles';
import axios from 'axios';
import { Skeleton, CircularProgress } from '@mui/material';

interface ConfigurationProps {
  token: string | null;
}

interface PlexPathSuggestionState {
  libraryTitle: string;
  originalPath: string;
  suggestedPath?: string;
  note: string;
  canApply: boolean;
  severity: 'info' | 'warning';
}

function Configuration({ token }: ConfigurationProps) {
  const [isLoading, setIsLoading] = useState(true);
  const [config, setConfig] = useState({
    channelAutoDownload: false,
    channelDownloadFrequency: '',
    channelFilesToDownload: 3,
    preferredResolution: '1080',
    initialSetup: true,
    plexApiKey: '',
    youtubeOutputDirectory: '',
    plexYoutubeLibraryId: '',
    plexIP: '',
    plexPort: '32400',
    uuid: '',
    sponsorblockEnabled: false,
    sponsorblockAction: 'remove' as 'remove' | 'mark',
    sponsorblockCategories: {
      sponsor: true,
      intro: false,
      outro: false,
      selfpromo: true,
      preview: false,
      filler: false,
      interaction: false,
      music_offtopic: false,
    },
    sponsorblockApiUrl: '',
    downloadSocketTimeoutSeconds: 30,
    downloadThrottledRate: '100K',
    downloadRetryCount: 2,
    enableStallDetection: true,
    stallDetectionWindowSeconds: 30,
    stallDetectionRateThreshold: '100K',
    cookiesEnabled: false,
    customCookiesUploaded: false,
    writeChannelPosters: true,
    writeVideoNfoFiles: true,
  });
  const [openPlexLibrarySelector, setOpenPlexLibrarySelector] = useState(false);
  const [openPlexAuthDialog, setOpenPlexAuthDialog] = useState(false);
  const [openConfirmDialog, setOpenConfirmDialog] = useState(false);
  const [plexConnectionStatus, setPlexConnectionStatus] = useState<'connected' | 'not_connected' | 'not_tested' | 'testing'>('not_tested');
  const [isPlatformManaged, setIsPlatformManaged] = useState({
    youtubeOutputDirectory: false,
    plexUrl: false,
    authEnabled: true
  });
  const [deploymentEnvironment, setDeploymentEnvironment] = useState<{
    inDocker: boolean;
    dockerAutoCreated: boolean;
    platform?: string | null;
    isWsl: boolean;
  }>({
    inDocker: false,
    dockerAutoCreated: false,
    platform: null,
    isWsl: false,
  });
  const [showPasswordChange, setShowPasswordChange] = useState(false);
  const [hasUnsavedChanges, setHasUnsavedChanges] = useState(false);
  const [initialConfig, setInitialConfig] = useState<typeof config | null>(null);
  const [didInitialPlexCheck, setDidInitialPlexCheck] = useState(false);
  const [youtubeDirectoryChanged, setYoutubeDirectoryChanged] = useState(false);
  const [originalYoutubeDirectory, setOriginalYoutubeDirectory] = useState('');
  const [currentPassword, setCurrentPassword] = useState('');
  const [newPassword, setNewPassword] = useState('');
  const [confirmNewPassword, setConfirmNewPassword] = useState('');
  const [snackbar, setSnackbar] = useState({
    open: false,
    message: '',
    severity: 'success' as 'success' | 'error' | 'warning' | 'info'
  });
  const [mobileTooltip, setMobileTooltip] = useState<string | null>(null);
  const [cookieStatus, setCookieStatus] = useState<{
    cookiesEnabled: boolean;
    customCookiesUploaded: boolean;
    customFileExists: boolean;
  } | null>(null);
  const [uploadingCookie, setUploadingCookie] = useState(false);
  const theme = useTheme();
  const isMobile = useMediaQuery(theme.breakpoints.down('sm'));
<<<<<<< HEAD
  const hasPlexServerConfigured = isPlatformManaged.plexUrl || Boolean(config.plexIP);
  const [plexPathSuggestion, setPlexPathSuggestion] = useState<PlexPathSuggestionState | null>(null);
  const canApplyPlexSuggestion = !!(
    plexPathSuggestion &&
    plexPathSuggestion.canApply &&
    !isPlatformManaged.youtubeOutputDirectory &&
    !deploymentEnvironment.dockerAutoCreated
  );
=======
  const showAccountSection = isPlatformManaged.authEnabled !== false;
>>>>>>> 6ed3ea4f

  useEffect(() => {
    fetch('/getconfig', {
      headers: {
        'x-access-token': token || '',
      },
    })
      .then((response) => {
        if (!response.ok) {
          throw new Error(response.statusText);
        }
        return response.json();
      })
      .then((data) => {
        if (data.isPlatformManaged) {
          setIsPlatformManaged(data.isPlatformManaged);
          delete data.isPlatformManaged;
        }
        if (data.deploymentEnvironment) {
          const env = data.deploymentEnvironment;
          setDeploymentEnvironment({
            inDocker: !!env.inDocker,
            dockerAutoCreated: !!env.dockerAutoCreated,
            platform: env.platform ?? null,
            isWsl: !!env.isWsl
          });
          delete data.deploymentEnvironment;
        } else {
          setDeploymentEnvironment({
            inDocker: false,
            dockerAutoCreated: false,
            platform: null,
            isWsl: false
          });
        }
        const resolvedConfig = {
          ...data,
          writeChannelPosters: data.writeChannelPosters ?? true,
          writeVideoNfoFiles: data.writeVideoNfoFiles ?? true,
          plexPort: data.plexPort ? String(data.plexPort) : '32400'
        };
        setConfig(resolvedConfig);
        setPlexPathSuggestion(null);
        setOriginalYoutubeDirectory(resolvedConfig.youtubeOutputDirectory || '');
        setInitialConfig(resolvedConfig);
        setIsLoading(false);
      })
      .catch((error) => {
        console.error(error);
        setIsLoading(false);
      });
  }, [token]);

  const checkPlexConnection = React.useCallback(() => {
    if (hasPlexServerConfigured) {
      fetch('/getplexlibraries', {
        headers: {
          'x-access-token': token || '',
        },
      })
        .then((response) => response.json())
        .then((data) => {
          setPlexConnectionStatus(Array.isArray(data) && data.length > 0 ? 'connected' : 'not_connected');
        })
        .catch(() => {
          setPlexConnectionStatus('not_connected');
        });
    }
  }, [hasPlexServerConfigured, token]);

  // On first load after config arrives, check Plex connection if values exist
  useEffect(() => {
    if (!didInitialPlexCheck && hasPlexServerConfigured && config.plexApiKey) {
      checkPlexConnection();
      setDidInitialPlexCheck(true);
    }
  }, [didInitialPlexCheck, hasPlexServerConfigured, config.plexApiKey, checkPlexConnection]);

  // Fetch cookie status
  useEffect(() => {
    if (token) {
      fetch('/api/cookies/status', {
        headers: {
          'x-access-token': token,
        },
      })
        .then((response) => response.json())
        .then((data) => {
          setCookieStatus(data);
        })
        .catch((error) => console.error('Error fetching cookie status:', error));
    }
  }, [token]);

  const testPlexConnection = async () => {
    if (!hasPlexServerConfigured) {
      setSnackbar({
        open: true,
        message: 'Please enter your Plex server address before testing the connection.',
        severity: 'warning'
      });
      return;
    }

    if (!config.plexApiKey) {
      setSnackbar({
        open: true,
        message: 'Please enter your Plex API Key',
        severity: 'warning'
      });
      return;
    }

    const rawPortInput = (config.plexPort ?? '').toString().trim();
    const digitsOnlyPort = rawPortInput.replace(/[^0-9]/g, '');
    let normalizedPort = '32400';

    if (digitsOnlyPort.length > 0) {
      const portNumber = Number.parseInt(digitsOnlyPort, 10);
      if (!Number.isNaN(portNumber)) {
        const clampedPort = Math.min(65535, Math.max(1, portNumber));
        normalizedPort = String(clampedPort);
      }
    }

    if (config.plexPort !== normalizedPort) {
      setConfig((prev) => ({
        ...prev,
        plexPort: normalizedPort
      }));
    }

    setPlexConnectionStatus('testing');

    try {
      // Send the unsaved form values as query parameters for testing
      const params = new URLSearchParams({
        testApiKey: config.plexApiKey
      });

      if (config.plexIP) {
        params.set('testIP', config.plexIP);
      }

      params.set('testPort', normalizedPort);

      const response = await fetch(`/getplexlibraries?${params}`, {
        headers: {
          'x-access-token': token || '',
        },
      });
      const data = await response.json();

      if (Array.isArray(data) && data.length > 0) {
        setPlexConnectionStatus('connected');
        // Plex credentials are auto-saved. Update initial snapshot for those fields.
        setInitialConfig((prev) => (
          prev
            ? { ...prev, plexIP: config.plexIP, plexApiKey: config.plexApiKey, plexPort: normalizedPort }
            : { ...config, plexPort: normalizedPort }
        ));
        setSnackbar({
          open: true,
          message: 'Plex connection successful! Credentials saved automatically.',
          severity: 'success'
        });
      } else {
        setPlexConnectionStatus('not_connected');
        setSnackbar({
          open: true,
          message: 'Could not retrieve Plex libraries. Check your settings.',
          severity: 'error'
        });
      }
    } catch (error) {
      console.error('Error testing Plex connection:', error);
      setPlexConnectionStatus('not_connected');
      setSnackbar({
        open: true,
        message: 'Failed to connect to Plex server. Check IP and API key.',
        severity: 'error'
      });
    }
  };

  const openLibrarySelector = () => {
    setOpenPlexLibrarySelector(true);
  };

  const closeLibrarySelector = () => {
    setOpenPlexLibrarySelector(false);
  };

  const createPlexPathSuggestion = (
    libraryTitle: string,
    selectedPath: string
  ): PlexPathSuggestionState | null => {
    const trimmed = selectedPath.trim();
    if (!trimmed) {
      return null;
    }

    const baseSuggestion: PlexPathSuggestionState = {
      libraryTitle,
      originalPath: trimmed,
      suggestedPath: undefined,
      note: '',
      canApply: false,
      severity: 'info'
    };

    if (/^\\\\/.test(trimmed)) {
      return {
        ...baseSuggestion,
        note: 'Plex reported a network share (UNC) path. Mount this share inside Youtarr and update the YouTube output directory manually.',
        severity: 'warning'
      };
    }

    const windowsDriveMatch = /^[A-Za-z]:\\/.test(trimmed);
    if (windowsDriveMatch) {
      const drive = trimmed[0].toLowerCase();
      const rest = trimmed.slice(2).replace(/\\/g, '/').replace(/^\/+/, '');
      const wslPath = `/mnt/${drive}/${rest}`;
      const dockerHostPath = `/host_mnt/${drive}/${rest}`;

      if (deploymentEnvironment.isWsl) {
        return {
          ...baseSuggestion,
          suggestedPath: wslPath,
          note: 'Converted Windows drive path for WSL. Ensure the drive is mounted (e.g., /mnt/q) before applying.',
          canApply: true,
          severity: 'info'
        };
      }

      if (deploymentEnvironment.inDocker) {
        return {
          ...baseSuggestion,
          suggestedPath: dockerHostPath,
          note: 'Plex reported a Windows drive path. Docker Desktop usually mounts drives under /host_mnt/<drive>/. Adjust the path if your bind mount differs before applying.',
          canApply: true,
          severity: 'warning'
        };
      }

      return {
        ...baseSuggestion,
        suggestedPath: trimmed,
        note: 'Plex reported a Windows path. If Youtarr runs directly on Windows you can apply it as-is; otherwise translate it to the mount that Youtarr can reach.',
        canApply: true,
        severity: 'warning'
      };
    }

    if (trimmed.includes('\\')) {
      return {
        ...baseSuggestion,
        note: 'Plex returned a Windows-style path. Replace backslashes with the path visible to Youtarr before saving.',
        severity: 'warning'
      };
    }

    if (trimmed.startsWith('/')) {
      return {
        ...baseSuggestion,
        suggestedPath: trimmed,
        note: 'Plex returned a Unix-style path. Ensure this folder exists inside Youtarr before applying.',
        canApply: true,
        severity: 'info'
      };
    }

    return {
      ...baseSuggestion,
      note: 'Plex returned an unrecognized path format. Update the YouTube output directory manually after selecting the library.',
      severity: 'warning'
    };
  };

  const setLibraryId = ({
    libraryId,
    libraryTitle,
    selectedPath
  }: {
    libraryId: string;
    libraryTitle: string;
    selectedPath: string;
  }) => {
    setConfig((prev) => ({
      ...prev,
      plexYoutubeLibraryId: libraryId,
    }));

    if (selectedPath) {
      setPlexPathSuggestion(
        createPlexPathSuggestion(libraryTitle, selectedPath)
      );
    } else {
      setPlexPathSuggestion(null);
    }

    closeLibrarySelector();
  };

  const applyPlexPathSuggestion = () => {
    if (!plexPathSuggestion || !plexPathSuggestion.suggestedPath) {
      setPlexPathSuggestion(null);
      return;
    }

    const targetPath = plexPathSuggestion.suggestedPath;
    setConfig((prev) => ({
      ...prev,
      youtubeOutputDirectory: targetPath
    }));
    setYoutubeDirectoryChanged(targetPath !== originalYoutubeDirectory);
    setPlexPathSuggestion(null);
    setSnackbar({
      open: true,
      message: `Updated YouTube directory to ${targetPath}`,
      severity: 'success'
    });
  };

  const dismissPlexPathSuggestion = () => {
    setPlexPathSuggestion(null);
  };

  const handleInputChange = (event: ChangeEvent<HTMLInputElement>) => {
    const { name, value } = event.target;
    let parsedValue: any = value;

    if (name === 'channelFilesToDownload') {
      parsedValue = Number(value);
    } else if (name === 'plexPort') {
      const digitsOnly = value.replace(/[^0-9]/g, '');
      if (digitsOnly.length === 0) {
        parsedValue = '';
      } else {
        const numericPort = Math.min(65535, Math.max(1, Number.parseInt(digitsOnly, 10)));
        parsedValue = String(numericPort);
      }
    }

    setConfig({
      ...config,
      [name]: parsedValue as any,
    });

    // Track YouTube directory changes
    if (name === 'youtubeOutputDirectory' && value !== originalYoutubeDirectory) {
      setYoutubeDirectoryChanged(true);
    } else if (name === 'youtubeOutputDirectory' && value === originalYoutubeDirectory) {
      setYoutubeDirectoryChanged(false);
    }

    if (name === 'youtubeOutputDirectory' && plexPathSuggestion) {
      setPlexPathSuggestion(null);
    }

    // Mark Plex connection as not tested if IP or API key changes
    if (name === 'plexIP' || name === 'plexApiKey' || name === 'plexPort') {
      setPlexConnectionStatus('not_tested');
    }
  };

  const handleChannelFilesChange = (event: SelectChangeEvent<number>) => {
    setConfig({
      ...config,
      channelFilesToDownload: event.target.value as number,
    });
  };

  // Generate options for channel files dropdown
  const getChannelFilesOptions = () => {
    const options = [];
    // Always include 1-10
    for (let i = 1; i <= 10; i++) {
      options.push(i);
    }
    // If current value is greater than 10, include it as well
    if (config.channelFilesToDownload > 10 && !options.includes(config.channelFilesToDownload)) {
      options.push(config.channelFilesToDownload);
      options.sort((a, b) => a - b);
    }
    return options;
  };

  const handleCheckboxChange = (event: ChangeEvent<HTMLInputElement>) => {
    setConfig({
      ...config,
      [event.target.name]: event.target.checked,
    });
  };

  const saveConfig = async () => {
    try {
      const response = await fetch('/updateconfig', {
        method: 'POST',
        headers: {
          'Content-Type': 'application/json',
          'x-access-token': token || '',
        },
        body: JSON.stringify(config),
      });

      if (response.ok) {
        // Update initial snapshot to current config so unsaved flag resets
        setInitialConfig(config);

        // Show different message if YouTube directory changed
        if (youtubeDirectoryChanged) {
          setSnackbar({
            open: true,
            message: 'Configuration saved! Please restart Youtarr for YouTube directory changes to take effect.',
            severity: 'warning'
          });
          setYoutubeDirectoryChanged(false);
          setOriginalYoutubeDirectory(config.youtubeOutputDirectory);
        } else {
          setSnackbar({
            open: true,
            message: 'Configuration saved successfully',
            severity: 'success'
          });
        }

        // Re-check Plex connection if IP changed
        if (hasPlexServerConfigured) {
          checkPlexConnection();
        }
      } else {
        throw new Error('Failed to save configuration');
      }
    } catch (error) {
      setSnackbar({
        open: true,
        message: 'Failed to save configuration',
        severity: 'error'
      });
    }
  };

  const handlePlexAuthSuccess = (apiKey: string) => {
    setConfig(prevConfig => ({
      ...prevConfig,
      plexApiKey: apiKey
    }));
    setPlexConnectionStatus('not_tested');
    setSnackbar({
      open: true,
      message: 'Plex API Key obtained successfully! Click "Test Connection" to verify and save.',
      severity: 'success'
    });
  };

  const handlePasswordChange = async (e: React.FormEvent) => {
    e.preventDefault();

    if (newPassword !== confirmNewPassword) {
      setSnackbar({
        open: true,
        message: 'Passwords do not match',
        severity: 'error'
      });
      return;
    }

    if (newPassword.length < 8) {
      setSnackbar({
        open: true,
        message: 'Password must be at least 8 characters',
        severity: 'error'
      });
      return;
    }

    try {
      const response = await axios.post('/auth/change-password', {
        currentPassword,
        newPassword
      }, {
        headers: {
          'x-access-token': token || '',
        }
      });

      if (response.data.success) {
        setSnackbar({
          open: true,
          message: 'Password updated successfully',
          severity: 'success'
        });
        setShowPasswordChange(false);
        setCurrentPassword('');
        setNewPassword('');
        setConfirmNewPassword('');
      }
    } catch (error: any) {
      setSnackbar({
        open: true,
        message: error.response?.data?.error || 'Failed to update password',
        severity: 'error'
      });
    }
  };

  const handleOpenConfirmDialog = () => {
    setOpenConfirmDialog(true);
  };

  const handleConfirmSave = () => {
    setOpenConfirmDialog(false);
    saveConfig();
  };

  const handleCookieUpload = async (event: React.ChangeEvent<HTMLInputElement>) => {
    const file = event.target.files?.[0];
    if (!file) return;

    setUploadingCookie(true);
    const formData = new FormData();
    formData.append('cookieFile', file);

    try {
      const response = await fetch('/api/cookies/upload', {
        method: 'POST',
        headers: {
          'x-access-token': token || '',
        },
        body: formData,
      });

      if (response.ok) {
        const data = await response.json();
        setCookieStatus(data.cookieStatus);
        setConfig(prev => ({
          ...prev,
          cookiesEnabled: data.cookieStatus.cookiesEnabled,
          customCookiesUploaded: data.cookieStatus.customCookiesUploaded,
        }));
        setSnackbar({
          open: true,
          message: 'Cookie file uploaded successfully',
          severity: 'success'
        });
      } else {
        const error = await response.json();
        setSnackbar({
          open: true,
          message: error.error || 'Failed to upload cookie file',
          severity: 'error'
        });
      }
    } catch (error) {
      setSnackbar({
        open: true,
        message: 'Failed to upload cookie file',
        severity: 'error'
      });
    } finally {
      setUploadingCookie(false);
      // Reset the input
      event.target.value = '';
    }
  };

  const handleDeleteCookies = async () => {
    try {
      const response = await fetch('/api/cookies', {
        method: 'DELETE',
        headers: {
          'x-access-token': token || '',
        },
      });

      if (response.ok) {
        const data = await response.json();
        setCookieStatus(data.cookieStatus);
        setConfig(prev => ({
          ...prev,
          customCookiesUploaded: false,
        }));
        setSnackbar({
          open: true,
          message: 'Custom cookies deleted',
          severity: 'success'
        });
      } else {
        throw new Error('Failed to delete cookies');
      }
    } catch (error) {
      setSnackbar({
        open: true,
        message: 'Failed to delete cookies',
        severity: 'error'
      });
    }
  };

  const frequencyMapping: { [key: string]: string } = {
    'Every 15 minutes': '*/15 * * * *',
    'Every 30 minutes': '*/30 * * * *',
    Hourly: '0 * * * *',
    'Every 4 hours': '0 */4 * * *',
    'Every 12 hours': '0 */12 * * *',
    Daily: '0 0 * * *',
    Weekly: '0 0 * * 0',
  };

  const handleSelectChange = (
    event: ChangeEvent<{ value: unknown }>,
    name: string
  ) => {
    setConfig({
      ...config,
      [name]: frequencyMapping[event.target.value as string],
    });
  };

  // Compute hasUnsavedChanges from a snapshot of initial config
  useEffect(() => {
    if (!initialConfig) {
      setHasUnsavedChanges(false);
      return;
    }
    const keysToCompare: (keyof typeof config)[] = [
      'channelAutoDownload',
      'channelDownloadFrequency',
      'channelFilesToDownload',
      'preferredResolution',
      'plexApiKey',
      'youtubeOutputDirectory',
      'plexYoutubeLibraryId',
      'plexIP',
      'plexPort',
      'sponsorblockEnabled',
      'sponsorblockAction',
      'sponsorblockCategories',
      'sponsorblockApiUrl',
      'downloadSocketTimeoutSeconds',
      'downloadThrottledRate',
      'downloadRetryCount',
      'enableStallDetection',
      'stallDetectionWindowSeconds',
      'stallDetectionRateThreshold',
      'cookiesEnabled',
      'customCookiesUploaded',
      'writeChannelPosters',
      'writeVideoNfoFiles',
    ];
    const changed = keysToCompare.some((k) => {
      return (config as any)[k] !== (initialConfig as any)[k];
    });
    setHasUnsavedChanges(changed);
  }, [config, initialConfig]);

  const reverseFrequencyMapping = (cronExpression: string): string => {
    for (const [key, value] of Object.entries(frequencyMapping)) {
      if (value === cronExpression) {
        return key;
      }
    }
    return cronExpression; // Return the cron expression if no match found
  };

  const currentFrequency = reverseFrequencyMapping(
    config.channelDownloadFrequency
  );

  const getInfoIcon = (tooltipText: string) => {
    const handleClick = (e: React.MouseEvent) => {
      e.preventDefault();
      e.stopPropagation();
      if (isMobile) {
        setMobileTooltip(mobileTooltip === tooltipText ? null : tooltipText);
      }
    };

    if (isMobile) {
      return (
        <IconButton
          size="small"
          sx={{ ml: 0.5, p: 0.5 }}
          onClick={handleClick}
        >
          <InfoIcon fontSize="small" />
        </IconButton>
      );
    }

    return (
      <Tooltip title={tooltipText} arrow placement="top">
        <IconButton size="small" sx={{ ml: 0.5, p: 0.5 }}>
          <InfoIcon fontSize="small" />
        </IconButton>
      </Tooltip>
    );
  };


  if (isLoading) {
    return (
      <Box sx={{ p: 3 }}>
        <Box sx={{ display: 'flex', alignItems: 'center', mb: 3 }}>
          <CircularProgress size={20} sx={{ mr: 2 }} />
          <Typography variant="h6">Loading configuration...</Typography>
        </Box>

        {/* Loading skeleton for Core Settings */}
        <Card elevation={8} sx={{ mb: 2 }}>
          <CardContent>
            <Skeleton variant="text" width={150} height={32} sx={{ mb: 1 }} />
            <Skeleton variant="text" width={250} height={20} sx={{ mb: 2 }} />
            <Grid container spacing={2} sx={{ mt: 1 }}>
              <Grid item xs={12}>
                <Skeleton variant="rectangular" height={56} />
              </Grid>
              <Grid item xs={12} md={6}>
                <Skeleton variant="rectangular" height={42} />
              </Grid>
              <Grid item xs={12} md={6}>
                <Skeleton variant="rectangular" height={56} />
              </Grid>
              <Grid item xs={12} md={6}>
                <Skeleton variant="rectangular" height={56} />
              </Grid>
              <Grid item xs={12} md={6}>
                <Skeleton variant="rectangular" height={56} />
              </Grid>
            </Grid>
          </CardContent>
        </Card>

        {/* Loading skeleton for Accordions */}
        {[1, 2, 3, 4, 5].map((index) => (
          <Skeleton
            key={index}
            variant="rectangular"
            height={48}
            sx={{ mb: 2, borderRadius: 1 }}
          />
        ))}

        {/* Loading skeleton for Account & Security */}
        {showAccountSection && (
          <Card elevation={8} sx={{ mb: 2 }}>
            <CardContent>
              <Skeleton variant="text" width={150} height={28} sx={{ mb: 2 }} />
              <Skeleton variant="rectangular" width={130} height={36} />
            </CardContent>
          </Card>
        )}

        {/* Loading skeleton for Save button */}
        <Box sx={{ height: 88 }} />
        <Box
          sx={{
            position: 'fixed',
            left: 0,
            right: 0,
            bottom: 0,
            bgcolor: 'background.paper',
            borderTop: '1px solid',
            borderColor: 'divider',
            p: 2,
            zIndex: (theme) => theme.zIndex.drawer + 2,
          }}
        >
          <Skeleton
            variant="rectangular"
            height={48}
            sx={{
              width: { xs: '100%', sm: '500px' },
              mx: 'auto',
              borderRadius: 1
            }}
          />
        </Box>
      </Box>
    );
  }

  return (
    <>
      <Card elevation={8} sx={{ mb: 2 }}>
        <CardContent>
          <Typography variant="h5" component="h2" gutterBottom>
            Core Settings
          </Typography>
          <Typography variant="body2" color="textSecondary" gutterBottom>
            Required settings for YouTube video downloads
          </Typography>

          <Grid container spacing={2} sx={{ mt: 1 }}>
            <Grid item xs={12}>
              <TextField
                fullWidth
                label={
                  <Box sx={{ display: 'flex', alignItems: 'center' }}>
                    YouTube Output Directory
                    {isPlatformManaged.youtubeOutputDirectory ? (
                      <Chip
                        label={deploymentEnvironment.platform?.toLowerCase() === "elfhosted" ? "Managed by Elfhosted" : "Platform Managed"}
                        size="small"
                        sx={{ ml: 1 }}
                      />
                    ) : deploymentEnvironment.dockerAutoCreated ? (
                      <Chip
                        label="Docker Volume"
                        size="small"
                        sx={{ ml: 1 }}
                      />
                    ) : (
                      getInfoIcon('The directory path to your Plex Youtube library. If you update this you must restart your docker container. Manually update this field at your own risk!')
                    )}
                  </Box>
                }
                name="youtubeOutputDirectory"
                value={config.youtubeOutputDirectory}
                onChange={handleInputChange}
                disabled={isPlatformManaged.youtubeOutputDirectory || deploymentEnvironment.dockerAutoCreated}
                helperText={
                  isPlatformManaged.youtubeOutputDirectory
                    ? "This path is configured by your platform deployment and cannot be changed here"
                    : deploymentEnvironment.dockerAutoCreated
                      ? "This path is configured by your Docker volume mount. To change where videos are saved, update the volume mount in your docker-compose.yml file."
                      : youtubeDirectoryChanged
                        ? "⚠️ RESTART REQUIRED after saving - Directory has been changed!"
                        : "Path where YouTube videos will be saved"
                }
              />
              {plexPathSuggestion && (
                <Alert severity={plexPathSuggestion.severity} sx={{ mt: 2 }}>
                  <Typography variant="body2" sx={{ mb: 1 }}>
                    Plex library
                    {plexPathSuggestion.libraryTitle
                      ? ` "${plexPathSuggestion.libraryTitle}"`
                      : ''} reports its media path as{' '}
                    <code>{plexPathSuggestion.originalPath}</code>.
                  </Typography>
                  {plexPathSuggestion.suggestedPath && (
                    <Typography variant="body2" sx={{ mb: 1 }}>
                      Suggested path for Youtarr:{' '}
                      <code>{plexPathSuggestion.suggestedPath}</code>
                    </Typography>
                  )}
                  <Typography variant="body2">{plexPathSuggestion.note}</Typography>
                  <Box sx={{ display: 'flex', gap: 1, flexWrap: 'wrap', mt: 2 }}>
                    {canApplyPlexSuggestion && (
                      <Button
                        variant="contained"
                        size="small"
                        onClick={applyPlexPathSuggestion}
                      >
                        Use Suggested Path
                      </Button>
                    )}
                    <Button
                      variant="text"
                      size="small"
                      onClick={dismissPlexPathSuggestion}
                    >
                      Dismiss
                    </Button>
                  </Box>
                  {plexPathSuggestion.canApply && !canApplyPlexSuggestion && (
                    <Typography variant="caption" color="text.secondary" sx={{ display: 'block', mt: 1 }}>
                      Output directory changes are managed outside this UI. Update your platform or Docker volume configuration to apply the suggested path.
                    </Typography>
                  )}
                </Alert>
              )}
            </Grid>

            <Grid item xs={12} md={6}>
              <Box sx={{ display: 'flex', alignItems: 'center' }}>
                <FormControlLabel
                  control={
                    <Checkbox
                      name="channelAutoDownload"
                      checked={config.channelAutoDownload}
                      onChange={handleCheckboxChange}
                    />
                  }
                  label="Enable Automatic Downloads"
                />
                {getInfoIcon('Check to enable automatic scheduled downloading of videos from your Channels.')}
              </Box>
            </Grid>

            <Grid item xs={12} md={6}>
              <Box sx={{ display: 'flex', alignItems: 'center' }}>
                <FormControl fullWidth>
                  <InputLabel>Download Frequency</InputLabel>
                  <Select
                    value={currentFrequency}
                    onChange={(e: SelectChangeEvent<string>) =>
                      handleSelectChange(e as any, 'channelDownloadFrequency')
                    }
                    label="Download Frequency"
                    disabled={!config.channelAutoDownload}
                  >
                    {Object.keys(frequencyMapping).map((key) => (
                      <MenuItem key={key} value={key}>
                        {key}
                      </MenuItem>
                    ))}
                  </Select>
                </FormControl>
                {getInfoIcon('How often to run automatic channel video downloads.')}
              </Box>
            </Grid>

            <Grid item xs={12} md={6}>
              <Box sx={{ display: 'flex', alignItems: 'center' }}>
                <FormControl fullWidth>
                  <InputLabel>Files to Download per Channel</InputLabel>
                  <Select
                    value={config.channelFilesToDownload}
                    onChange={handleChannelFilesChange}
                    label="Files to Download per Channel"
                  >
                    {getChannelFilesOptions().map(count => (
                      <MenuItem key={count} value={count}>
                        {count} {count === 1 ? 'video' : 'videos'}
                      </MenuItem>
                    ))}
                  </Select>
                </FormControl>
                {getInfoIcon('How many videos (starting from the most recent) should be downloaded for each channel when channel downloads are initiated.')}
              </Box>
            </Grid>

            <Grid item xs={12} md={6}>
              <Box sx={{ display: 'flex', alignItems: 'center' }}>
                <FormControl fullWidth>
                  <InputLabel>Preferred Resolution</InputLabel>
                  <Select
                    value={config.preferredResolution}
                    onChange={(e: SelectChangeEvent<string>) =>
                      setConfig({ ...config, preferredResolution: e.target.value })
                    }
                    label="Preferred Resolution"
                  >
                    <MenuItem value="2160">4K (2160p)</MenuItem>
                    <MenuItem value="1440">1440p</MenuItem>
                    <MenuItem value="1080">1080p</MenuItem>
                    <MenuItem value="720">720p</MenuItem>
                    <MenuItem value="480">480p</MenuItem>
                  </Select>
                </FormControl>
                {getInfoIcon('The resolution we will try to download from YouTube. Note that this is not guaranteed as YouTube may not have your preferred resolution available.')}
              </Box>
            </Grid>

          </Grid>
        </CardContent>
      </Card>

      <Accordion elevation={8} defaultExpanded={false} sx={{ mb: 2 }}>
        <AccordionSummary expandIcon={<ExpandMoreIcon />}>
          <Typography variant="h6" sx={{ flexGrow: 1 }}>
            Optional: Plex Media Server Integration
          </Typography>
          <Chip
            label={
              plexConnectionStatus === 'connected' ? "Connected" :
              plexConnectionStatus === 'not_connected' ? "Not Connected" :
              plexConnectionStatus === 'testing' ? "Testing..." :
              "Not Tested"
            }
            color={
              plexConnectionStatus === 'connected' ? "success" :
              plexConnectionStatus === 'not_connected' ? "error" :
              plexConnectionStatus === 'testing' ? "info" :
              "warning"
            }
            size="small"
            sx={{ mr: 1 }}
          />
        </AccordionSummary>
        <AccordionDetails>
          <Alert severity="info" sx={{ mb: 2 }}>
            <AlertTitle>Plex Integration is Optional</AlertTitle>
            <Typography variant="body2">
              Youtarr works perfectly without Plex! Plex integration only provides:
              <br />• Automatic library refresh after downloads
              <br />• Direct library selection from Plex server
              <br /><br />
              If you don't use Plex, your videos will still download to your specified directory.
            </Typography>
          </Alert>

          {plexConnectionStatus === 'not_connected' && (
            <Alert severity="warning" sx={{ mb: 2 }}>
              Unable to connect to Plex server. Library refresh will not work.
              Please check your IP and API key, then click "Test Connection".
            </Alert>
          )}

          {plexConnectionStatus === 'not_tested' && hasPlexServerConfigured && config.plexApiKey && (
            <Alert severity="info" sx={{ mb: 2 }}>
              Plex configuration has changed. Click "Test Connection" to verify your settings.
            </Alert>
          )}

          {(!hasPlexServerConfigured || !config.plexApiKey) && (
            <Alert severity="info" sx={{ mb: 2 }}>
              {!hasPlexServerConfigured
                ? 'Enter your Plex server IP to enable Plex integration.'
                : 'Enter your Plex API Key to enable Plex integration.'}
            </Alert>
          )}

          <Grid container spacing={2}>
            <Grid item xs={12} md={5}>
              <TextField
                fullWidth
                label={
                  <Box sx={{ display: 'flex', alignItems: 'center' }}>
                    Plex Server IP
                    {isPlatformManaged.plexUrl ? (
                      <Chip
                        label="Platform Managed"
                        size="small"
                        sx={{ ml: 1 }}
                      />
                    ) : (
                      getInfoIcon("The IP address of your Plex server. Use 'host.docker.internal' on Docker Desktop (Windows/macOS), or the machine's LAN IP (e.g., 192.168.x.x) when running Docker natively on Linux. You can also use your public IP for your Plex server.")
                    )}
                  </Box>
                }
                name="plexIP"
                value={config.plexIP}
                onChange={handleInputChange}
                disabled={isPlatformManaged.plexUrl}
                helperText={isPlatformManaged.plexUrl
                  ? "Plex URL is configured by your platform deployment"
                  : "e.g., host LAN IP (192.168.x.x) or host.docker.internal (Docker Desktop)"}
              />
            </Grid>

            <Grid item xs={12} md={3}>
              <TextField
                fullWidth
                type="number"
                label={
                  <Box sx={{ display: 'flex', alignItems: 'center' }}>
                    Plex Port
                    {getInfoIcon('The TCP port Plex listens on. Defaults to 32400. Update this if you have changed the port in Plex settings or use a reverse proxy mapping.')}
                  </Box>
                }
                name="plexPort"
                value={config.plexPort}
                onChange={handleInputChange}
                disabled={isPlatformManaged.plexUrl}
                inputProps={{ min: 1, max: 65535, step: 1 }}
                helperText={isPlatformManaged.plexUrl
                  ? 'Plex port is configured by your platform deployment'
                  : 'Default: 32400'}
              />
            </Grid>

            <Grid item xs={12} md={4}>
              <Box>
                <Box sx={{ display: 'flex', gap: 1, alignItems: 'flex-start' }}>
                  <TextField
                    fullWidth
                    label="Plex API Key"
                    name="plexApiKey"
                    value={config.plexApiKey}
                    onChange={handleInputChange}
                  />
                  <Button
                    variant="contained"
                    color="secondary"
                    onClick={() => setOpenPlexAuthDialog(true)}
                    sx={{
                      minWidth: '120px',
                      height: '56px',
                      fontWeight: 'bold'
                    }}
                    startIcon={<InfoIcon />}
                  >
                    Get Key
                  </Button>
                </Box>
                <Box sx={{ display: 'flex', alignItems: 'center', mt: 0.5 }}>
                  {getInfoIcon('Click "Get Key" to automatically obtain your Plex API key by logging into Plex, or enter it manually.')}
                  <Typography variant="caption" color="text.secondary" sx={{ ml: 1 }}>
                    <a
                      href="https://www.plexopedia.com/plex-media-server/general/plex-token/"
                      target="_blank"
                      rel="noopener noreferrer"
                      style={{ color: 'inherit' }}
                    >
                      Manual instructions
                    </a>
                  </Typography>
                </Box>
              </Box>
            </Grid>

            <Grid item xs={12}>
              <Box sx={{ display: 'flex', alignItems: 'center', flexWrap: 'wrap', gap: 1 }}>
                <Button
                  variant="contained"
                  onClick={testPlexConnection}
                  disabled={!hasPlexServerConfigured || !config.plexApiKey || plexConnectionStatus === 'testing'}
                  color={plexConnectionStatus === 'connected' ? 'success' : 'primary'}
                >
                  {plexConnectionStatus === 'testing' ? 'Testing...' : 'Test Connection'}
                </Button>
                <Button
                  variant="outlined"
                  onClick={openLibrarySelector}
                  disabled={plexConnectionStatus !== 'connected'}
                >
                  Select Plex Library
                </Button>
                {getInfoIcon('Test Connection will verify and auto-save your Plex credentials if successful.')}
              </Box>
              {config.plexYoutubeLibraryId && (
                <Typography variant="body2" sx={{ mt: 1 }}>
                  Selected Library ID: {config.plexYoutubeLibraryId}
                </Typography>
              )}
            </Grid>
          </Grid>
        </AccordionDetails>
      </Accordion>

      <Accordion elevation={8} defaultExpanded={false} sx={{ mb: 2 }}>
        <AccordionSummary expandIcon={<ExpandMoreIcon />}>
          <Typography variant="h6" sx={{ flexGrow: 1 }}>
            Optional: SponsorBlock Integration
          </Typography>
          <Chip
            label={config.sponsorblockEnabled ? "Enabled" : "Disabled"}
            color={config.sponsorblockEnabled ? "success" : "default"}
            size="small"
            sx={{ mr: 1 }}
          />
        </AccordionSummary>
        <AccordionDetails>
          <Alert severity="info" sx={{ mb: 2 }}>
            <AlertTitle>What is SponsorBlock?</AlertTitle>
            <Typography variant="body2">
              SponsorBlock is a crowdsourced database that identifies segments in YouTube videos like sponsors, intros, outros, and self-promotions.
              When enabled, Youtarr can automatically remove or mark these segments during download.
            </Typography>
          </Alert>

          <Grid container spacing={2}>
            <Grid item xs={12}>
              <FormControlLabel
                control={
                  <Checkbox
                    name="sponsorblockEnabled"
                    checked={config.sponsorblockEnabled}
                    onChange={(e) => setConfig({ ...config, sponsorblockEnabled: e.target.checked })}
                  />
                }
                label={
                  <Box sx={{ display: 'flex', alignItems: 'center' }}>
                    Enable SponsorBlock
                    {getInfoIcon('Automatically handle sponsored segments and other marked content in downloaded videos.')}
                  </Box>
                }
              />
            </Grid>

            {config.sponsorblockEnabled && (
              <>
                <Grid item xs={12} md={6}>
                  <FormControl fullWidth>
                    <InputLabel>Action for Segments</InputLabel>
                    <Select
                      value={config.sponsorblockAction}
                      onChange={(e) => setConfig({ ...config, sponsorblockAction: e.target.value as 'remove' | 'mark' })}
                      label="Action for Segments"
                    >
                      <MenuItem value="remove">Remove segments from video</MenuItem>
                      <MenuItem value="mark">Mark segments as chapters</MenuItem>
                    </Select>
                  </FormControl>
                  <Typography variant="caption" color="text.secondary" sx={{ mt: 0.5, display: 'block' }}>
                    Remove: Cuts out segments entirely. Mark: Creates chapter markers for easy skipping.
                  </Typography>
                </Grid>

                <Grid item xs={12} md={6}>
                  <TextField
                    fullWidth
                    label="Custom API URL (Optional)"
                    name="sponsorblockApiUrl"
                    value={config.sponsorblockApiUrl}
                    onChange={(e) => setConfig({ ...config, sponsorblockApiUrl: e.target.value })}
                    placeholder="https://sponsor.ajay.app"
                    helperText="Leave empty to use the default SponsorBlock API"
                  />
                </Grid>

                <Grid item xs={12}>
                  <Typography variant="subtitle1" gutterBottom sx={{ mt: 1, mb: 1 }}>
                    Segment Categories to {config.sponsorblockAction === 'remove' ? 'Remove' : 'Mark'}:
                  </Typography>

                  <Grid container spacing={1}>
                    {[
                      { key: 'sponsor', label: 'Sponsor', description: 'Paid promotions, product placements' },
                      { key: 'intro', label: 'Intro', description: 'Opening sequences, title cards' },
                      { key: 'outro', label: 'Outro', description: 'End cards, credits' },
                      { key: 'selfpromo', label: 'Self-Promotion', description: 'Channel merch, Patreon, other videos' },
                      { key: 'preview', label: 'Preview/Recap', description: '"Coming up" or "Previously on" segments' },
                      { key: 'filler', label: 'Filler', description: 'Tangential content, dead space' },
                      { key: 'interaction', label: 'Interaction', description: '"Like and subscribe" reminders' },
                      { key: 'music_offtopic', label: 'Music Off-Topic', description: 'Non-music content in music videos' },
                    ].map(({ key, label, description }) => (
                      <Grid item xs={12} sm={6} key={key}>
                        <FormControlLabel
                          control={
                            <Checkbox
                              checked={config.sponsorblockCategories[key as keyof typeof config.sponsorblockCategories]}
                              onChange={(e) => setConfig({
                                ...config,
                                sponsorblockCategories: {
                                  ...config.sponsorblockCategories,
                                  [key]: e.target.checked
                                }
                              })}
                            />
                          }
                          label={
                            <Box>
                              <Typography variant="body2">{label}</Typography>
                              <Typography variant="caption" color="text.secondary">
                                {description}
                              </Typography>
                            </Box>
                          }
                        />
                      </Grid>
                    ))}
                  </Grid>
                </Grid>
              </>
            )}
          </Grid>
      </AccordionDetails>
    </Accordion>

    <Accordion elevation={8} defaultExpanded={false} sx={{ mb: 2 }}>
      <AccordionSummary expandIcon={<ExpandMoreIcon />}>
        <Typography variant="h6" sx={{ flexGrow: 1 }}>
          Optional: Kodi, Emby and Jellyfin compatibility
        </Typography>
      </AccordionSummary>
      <AccordionDetails>
        <Alert severity="info" sx={{ mb: 2 }}>
          <Typography variant="body2" sx={{ mb: 1 }}>
            Control generation of metadata and artwork files that help Kodi, Emby and Jellyfin index your downloads cleanly.
          </Typography>
          <Typography variant="body2" sx={{ fontWeight: 'medium', mb: 1 }}>
            For best results:
          </Typography>
          <Typography variant="body2" component="div">
            • Add your download library as Content Type: <strong>Movies</strong>
            <br />
            • Under Metadata Readers/Savers, select <strong>Nfo</strong> to read the .nfo files
            <br />
            • Uncheck all metadata downloaders since we provide metadata via .nfo files
          </Typography>
        </Alert>

        <Grid container spacing={2}>
          <Grid item xs={12} md={6}>
            <FormControl component="fieldset" variant="standard">
              <FormControlLabel
                control={
                  <Switch
                    name="writeVideoNfoFiles"
                    checked={config.writeVideoNfoFiles}
                    onChange={handleCheckboxChange}
                  />
                }
                label={
                  <Box sx={{ display: 'flex', alignItems: 'center' }}>
                    Generate video .nfo files
                    {getInfoIcon('Create .nfo metadata alongside each download so Kodi, Emby and Jellyfin can import videos with full details.')}
                  </Box>
                }
              />
              <FormHelperText>
                Recommended when another media server scans your downloads.
              </FormHelperText>
            </FormControl>
          </Grid>

          <Grid item xs={12} md={6}>
            <FormControl component="fieldset" variant="standard">
              <FormControlLabel
                control={
                  <Switch
                    name="writeChannelPosters"
                    checked={config.writeChannelPosters}
                    onChange={handleCheckboxChange}
                  />
                }
                label={
                  <Box sx={{ display: 'flex', alignItems: 'center' }}>
                    Copy channel poster.jpg files
                    {getInfoIcon('Copy channel thumbnails into each channel folder as poster.jpg for media server compatibility.')}
                  </Box>
                }
              />
              <FormHelperText>
                Helps Kodi, Emby and Jellyfin display artwork for channel folders.
              </FormHelperText>
            </FormControl>
          </Grid>
        </Grid>
      </AccordionDetails>
    </Accordion>

    <Accordion elevation={8} defaultExpanded={false} sx={{ mb: 2 }}>
      <AccordionSummary expandIcon={<ExpandMoreIcon />}>
        <Typography variant="h6" sx={{ flexGrow: 1 }}>
          Cookie Configuration
          </Typography>
          <Chip
            label={config.cookiesEnabled ? "Cookies Enabled" : "Cookies Disabled"}
            color={config.cookiesEnabled ? "success" : "default"}
            size="small"
            sx={{ mr: 1 }}
          />
        </AccordionSummary>
        <AccordionDetails>
          <Alert severity="warning" sx={{ mb: 2 }}>
            <AlertTitle>Security Warning</AlertTitle>
            <Typography variant="body2" paragraph>
              Cookie files contain authentication information for your Google account.
              We strongly recommend using a throwaway account instead of your main account.
            </Typography>
            <Typography variant="body2">
              Learn more about cookie security:{' '}
              <a href="https://github.com/yt-dlp/yt-dlp/wiki/Extractors#exporting-youtube-cookies"
                 target="_blank"
                 rel="noopener noreferrer"
                 style={{ color: 'inherit', textDecoration: 'underline' }}>
                yt-dlp Cookie FAQ
              </a>
            </Typography>
          </Alert>

          <Alert severity="info" sx={{ mb: 2 }}>
            <Typography variant="body2">
              Cookies help bypass YouTube's bot detection. If you encounter "Sign in to confirm you're not a bot" errors,
              enabling cookies can resolve the issue.
            </Typography>
          </Alert>

          <Grid container spacing={2}>
            <Grid item xs={12}>
              <FormControlLabel
                control={
                  <Switch
                    checked={config.cookiesEnabled}
                    onChange={(e) => setConfig({ ...config, cookiesEnabled: e.target.checked })}
                  />
                }
                label={
                  <Box sx={{ display: 'flex', alignItems: 'center' }}>
                    Enable Cookies
                    {getInfoIcon('Use cookies to bypass YouTube bot detection and access age-restricted content.')}
                  </Box>
                }
              />
            </Grid>

            {config.cookiesEnabled && (
              <>
                <Grid item xs={12}>
                  <Box sx={{ display: 'flex', flexDirection: 'column', gap: 2 }}>
                    <Box sx={{ display: 'flex', alignItems: 'center', gap: 2 }}>
                      <Button
                        variant="contained"
                        component="label"
                        disabled={uploadingCookie}
                      >
                        {uploadingCookie ? 'Uploading...' : 'Upload Cookie File'}
                        <input
                          type="file"
                          hidden
                          accept=".txt,text/plain"
                          onChange={handleCookieUpload}
                        />
                      </Button>
                      {cookieStatus?.customFileExists && (
                        <>
                          <Chip
                            label="Custom cookies uploaded"
                            color="success"
                            size="small"
                          />
                          <Button
                            variant="outlined"
                            color="error"
                            size="small"
                            onClick={handleDeleteCookies}
                          >
                            Delete Custom Cookies
                          </Button>
                        </>
                      )}
                    </Box>
                    <Typography variant="caption" color="text.secondary">
                      Upload a Netscape format cookie file exported from your browser.
                      File must be less than 1MB.
                    </Typography>
                  </Box>
                </Grid>

                {cookieStatus && (
                  <Grid item xs={12}>
                    <Typography variant="caption" color="text.secondary">
                      Status: {cookieStatus.customFileExists ?
                        'Using custom cookies' :
                        'No cookie file uploaded'}
                    </Typography>
                  </Grid>
                )}
              </>
            )}
          </Grid>
        </AccordionDetails>
      </Accordion>

      <Accordion elevation={8} defaultExpanded={false} sx={{ mb: 2 }}>
        <AccordionSummary expandIcon={<ExpandMoreIcon />}>
          <Typography variant="h6" sx={{ flexGrow: 1 }}>
            Download Performance Settings
          </Typography>
          <Chip
            label={config.enableStallDetection ? "Stall Detection On" : "Stall Detection Off"}
            color={config.enableStallDetection ? "success" : "default"}
            size="small"
            sx={{ mr: 1 }}
          />
        </AccordionSummary>
        <AccordionDetails>
          <Alert severity="info" sx={{ mb: 2 }}>
            <AlertTitle>Performance Optimization</AlertTitle>
            <Typography variant="body2">
              Configure download timeouts, retry attempts, and stall detection to handle slow or interrupted downloads automatically.
            </Typography>
          </Alert>

          <Grid container spacing={2}>
            <Grid item xs={12} md={6}>
              <FormControl fullWidth>
                <InputLabel>Socket Timeout</InputLabel>
                <Select
                  value={config.downloadSocketTimeoutSeconds ?? 30}
                  onChange={(e) => setConfig({ ...config, downloadSocketTimeoutSeconds: Number(e.target.value) })}
                  label="Socket Timeout"
                >
                  <MenuItem value={5}>5 seconds</MenuItem>
                  <MenuItem value={10}>10 seconds</MenuItem>
                  <MenuItem value={20}>20 seconds</MenuItem>
                  <MenuItem value={30}>30 seconds</MenuItem>
                </Select>
                <FormHelperText>
                  Connection timeout for each download attempt
                </FormHelperText>
              </FormControl>
            </Grid>

            <Grid item xs={12} md={6}>
              <FormControl fullWidth>
                <InputLabel>Throttled Rate Detection</InputLabel>
                <Select
                  value={config.downloadThrottledRate ?? '100K'}
                  onChange={(e) => setConfig({ ...config, downloadThrottledRate: e.target.value })}
                  label="Throttled Rate Detection"
                >
                  <MenuItem value="20K">20 KB/s</MenuItem>
                  <MenuItem value="50K">50 KB/s</MenuItem>
                  <MenuItem value="100K">100 KB/s</MenuItem>
                  <MenuItem value="250K">250 KB/s</MenuItem>
                  <MenuItem value="500K">500 KB/s</MenuItem>
                  <MenuItem value="1M">1 MB/s</MenuItem>
                  <MenuItem value="2M">2 MB/s</MenuItem>
                </Select>
                <FormHelperText>
                  Minimum speed before considering download throttled
                </FormHelperText>
              </FormControl>
            </Grid>

            <Grid item xs={12} md={6}>
              <FormControl fullWidth>
                <InputLabel>Download Retries</InputLabel>
                <Select
                  value={config.downloadRetryCount ?? 2}
                  onChange={(e) => setConfig({ ...config, downloadRetryCount: Number(e.target.value) })}
                  label="Download Retries"
                >
                  <MenuItem value={0}>No retries</MenuItem>
                  <MenuItem value={1}>1 retry</MenuItem>
                  <MenuItem value={2}>2 retries</MenuItem>
                  <MenuItem value={3}>3 retries</MenuItem>
                </Select>
                <FormHelperText>
                  Number of retry attempts for failed downloads
                </FormHelperText>
              </FormControl>
            </Grid>

            <Grid item xs={12}>
              <FormControlLabel
                control={
                  <Switch
                    checked={config.enableStallDetection !== false}
                    onChange={(e) => setConfig({ ...config, enableStallDetection: e.target.checked })}
                  />
                }
                label={
                  <Box sx={{ display: 'flex', alignItems: 'center' }}>
                    Enable Stall Detection
                    {getInfoIcon('Automatically detect and retry downloads that stall at slow speeds')}
                  </Box>
                }
              />
            </Grid>

            {config.enableStallDetection && (
              <>
                <Grid item xs={12} md={6}>
                  <TextField
                    fullWidth
                    label="Stall Detection Window (seconds)"
                    type="number"
                    inputProps={{ min: 5, max: 120, step: 5 }}
                    value={config.stallDetectionWindowSeconds ?? 30}
                    onChange={(e) => setConfig({ ...config, stallDetectionWindowSeconds: Number(e.target.value) })}
                    helperText="How long the download must stay below the stall threshold before retry logic kicks in"
                  />
                </Grid>

                <Grid item xs={12} md={6}>
                  <FormControl fullWidth>
                    <InputLabel>Stall Threshold Rate</InputLabel>
                    <Select
                      value={config.stallDetectionRateThreshold ?? config.downloadThrottledRate ?? '100K'}
                      onChange={(e) => setConfig({ ...config, stallDetectionRateThreshold: e.target.value })}
                      label="Stall Threshold Rate"
                    >
                      <MenuItem value="20K">20 KB/s</MenuItem>
                      <MenuItem value="50K">50 KB/s</MenuItem>
                      <MenuItem value="100K">100 KB/s</MenuItem>
                      <MenuItem value="250K">250 KB/s</MenuItem>
                      <MenuItem value="500K">500 KB/s</MenuItem>
                      <MenuItem value="1M">1 MB/s</MenuItem>
                      <MenuItem value="2M">2 MB/s</MenuItem>
                    </Select>
                    <FormHelperText>
                      Speed threshold for stall detection (defaults to throttled rate)
                    </FormHelperText>
                  </FormControl>
                </Grid>
              </>
            )}
          </Grid>
        </AccordionDetails>
      </Accordion>

      {showAccountSection && (
        <Card elevation={8} sx={{ mb: 2 }}>
          <CardContent>
            <Typography variant="h6" gutterBottom>
              Account & Security
            </Typography>

            <Box sx={{ mt: 2 }}>
              <Typography variant="subtitle1" gutterBottom>
                Change Password
              </Typography>

              {!showPasswordChange ? (
                <Button
                  variant="outlined"
                  onClick={() => setShowPasswordChange(true)}
                >
                  Change Password
                </Button>
              ) : (
                <Box component="form" onSubmit={handlePasswordChange}>
                  <TextField
                    fullWidth
                    type="password"
                    label="Current Password"
                    value={currentPassword}
                    onChange={(e) => setCurrentPassword(e.target.value)}
                    margin="normal"
                    required
                  />
                  <TextField
                    fullWidth
                    type="password"
                    label="New Password"
                    value={newPassword}
                    onChange={(e) => setNewPassword(e.target.value)}
                    margin="normal"
                    required
                    helperText="Minimum 8 characters"
                  />
                  <TextField
                    fullWidth
                    type="password"
                    label="Confirm New Password"
                    value={confirmNewPassword}
                    onChange={(e) => setConfirmNewPassword(e.target.value)}
                    margin="normal"
                    required
                    error={confirmNewPassword !== '' && newPassword !== confirmNewPassword}
                    helperText={
                      confirmNewPassword !== '' && newPassword !== confirmNewPassword
                        ? "Passwords don't match"
                        : ''
                    }
                  />
                  <Box sx={{ mt: 2 }}>
                    <Button type="submit" variant="contained" sx={{ mr: 1 }}>
                      Update Password
                    </Button>
                    <Button
                      variant="outlined"
                      onClick={() => {
                        setShowPasswordChange(false);
                        setCurrentPassword('');
                        setNewPassword('');
                        setConfirmNewPassword('');
                      }}
                    >
                      Cancel
                    </Button>
                  </Box>
                </Box>
              )}
            </Box>
          </CardContent>
        </Card>
      )}

      {/* Spacer to prevent content from being hidden behind the fixed save bar */}
      <Box sx={{ height: youtubeDirectoryChanged ? { xs: 160, sm: 120 } : { xs: 88, sm: 80 } }} />

      {/* Fixed bottom save bar */}
      <Box
        sx={{
          position: 'fixed',
          left: 0,
          right: 0,
          bottom: 0,
          bgcolor: 'background.paper',
          borderTop: '1px solid',
          borderColor: 'divider',
          p: 2,
          zIndex: (theme) => theme.zIndex.drawer + 2,
        }}
      >
        {youtubeDirectoryChanged && (
          <Alert severity="warning" sx={{ mb: 1 }}>
            <AlertTitle>Restart Required</AlertTitle>
            YouTube output directory has been changed. After saving your configuration, you will need to RESTART Youtarr for the changes to take effect!
          </Alert>
        )}
        <Button
          variant="contained"
          color={hasUnsavedChanges ? 'warning' : 'primary'}
          onClick={config.initialSetup ? handleOpenConfirmDialog : saveConfig}
          disabled={isLoading}
          size="large"
          sx={{
            width: { xs: '100%', sm: '500px' },
            mx: 'auto',
            display: 'block',
            animation: hasUnsavedChanges ? 'pulse 1.5s infinite' : 'none',
            '@keyframes pulse': {
              '0%': {
                boxShadow: '0 0 0 0 rgba(237, 108, 2, 0.7)',
              },
              '70%': {
                boxShadow: '0 0 0 10px rgba(237, 108, 2, 0)',
              },
              '100%': {
                boxShadow: '0 0 0 0 rgba(237, 108, 2, 0)',
              },
            },
          }}
        >
          {hasUnsavedChanges ? 'Save Configuration (Unsaved Changes)' : 'Save Configuration'}
        </Button>
      </Box>

      <Dialog open={openConfirmDialog} onClose={() => setOpenConfirmDialog(false)}>
        <DialogTitle>
          Confirm Save Configuration
        </DialogTitle>
        <DialogActions>
          <Button onClick={() => setOpenConfirmDialog(false)}>Cancel</Button>
          <Button onClick={handleConfirmSave} autoFocus>
            Save Configuration
          </Button>
        </DialogActions>
      </Dialog>

      <PlexLibrarySelector
        open={openPlexLibrarySelector}
        handleClose={closeLibrarySelector}
        setLibraryId={setLibraryId}
        token={token}
      />

      <Snackbar
        open={snackbar.open}
        autoHideDuration={6000}
        onClose={() => setSnackbar({ ...snackbar, open: false })}
      >
        <Alert
          onClose={() => setSnackbar({ ...snackbar, open: false })}
          severity={snackbar.severity}
        >
          {snackbar.message}
        </Alert>
      </Snackbar>

      <Snackbar
        open={mobileTooltip !== null}
        autoHideDuration={8000}
        onClose={() => setMobileTooltip(null)}
        anchorOrigin={{ vertical: 'bottom', horizontal: 'center' }}
      >
        <Alert
          onClose={() => setMobileTooltip(null)}
          severity="info"
          icon={<InfoIcon />}
        >
          {mobileTooltip}
        </Alert>
      </Snackbar>

      <PlexAuthDialog
        open={openPlexAuthDialog}
        onClose={() => setOpenPlexAuthDialog(false)}
        onSuccess={handlePlexAuthSuccess}
        currentApiKey={config.plexApiKey}
      />
    </>
  );
}

export default Configuration;<|MERGE_RESOLUTION|>--- conflicted
+++ resolved
@@ -132,7 +132,6 @@
   const [uploadingCookie, setUploadingCookie] = useState(false);
   const theme = useTheme();
   const isMobile = useMediaQuery(theme.breakpoints.down('sm'));
-<<<<<<< HEAD
   const hasPlexServerConfigured = isPlatformManaged.plexUrl || Boolean(config.plexIP);
   const [plexPathSuggestion, setPlexPathSuggestion] = useState<PlexPathSuggestionState | null>(null);
   const canApplyPlexSuggestion = !!(
@@ -141,9 +140,7 @@
     !isPlatformManaged.youtubeOutputDirectory &&
     !deploymentEnvironment.dockerAutoCreated
   );
-=======
   const showAccountSection = isPlatformManaged.authEnabled !== false;
->>>>>>> 6ed3ea4f
 
   useEffect(() => {
     fetch('/getconfig', {
